--- conflicted
+++ resolved
@@ -210,15 +210,9 @@
     def __init__(self, session):
         self._session = session
 
-<<<<<<< HEAD
-    def get_sts_client(self, region_name=None, role_arn=None, role_session_name='EKSGetTokenAuth'):
-        client_kwargs = {
-            'region_name': region_name
-        }
-=======
     def get_sts_client(self, region_name=None, role_arn=None):
         client_kwargs = {'region_name': region_name}
->>>>>>> 25516bed
+
         if role_arn is not None:
             creds = self._get_role_credentials(region_name, role_arn, role_session_name)
             client_kwargs['aws_access_key_id'] = creds['AccessKeyId']
@@ -231,12 +225,7 @@
     def _get_role_credentials(self, region_name, role_arn, role_session_name):
         sts = self._session.create_client('sts', region_name)
         return sts.assume_role(
-<<<<<<< HEAD
-            RoleArn=role_arn,
-            RoleSessionName=role_session_name
-=======
-            RoleArn=role_arn, RoleSessionName='EKSGetTokenAuth'
->>>>>>> 25516bed
+            RoleArn=role_arn, RoleSessionName=role_session_name
         )['Credentials']
 
     def _register_cluster_name_handlers(self, sts_client):
