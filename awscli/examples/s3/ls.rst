**Example 1: Listing all user owned buckets**

The following ``ls`` command lists all of the bucket owned by the user.  In this example, the user owns the buckets ``mybucket`` and ``mybucket2``.  The timestamp is the date the bucket was created, shown in your machine's time zone.  This date can change when making changes to your bucket, such as editing its bucket policy.  Note if  ``s3://`` is used for the path argument ``<S3Uri>``, it will list all of the buckets as well::

    aws s3 ls

Output::

    2013-07-11 17:08:50 mybucket
    2013-07-24 14:55:44 mybucket2
    
**Example 2: Listing all prefixes and objects in a bucket**

The following ``ls`` command lists objects and common prefixes under a specified bucket and prefix.  In this example, the user owns the bucket ``mybucket`` with the objects ``test.txt`` and ``somePrefix/test.txt``.  The ``LastWriteTime`` and ``Length`` are arbitrary. Note that since the ``ls`` command has no interaction with the local filesystem, the ``s3://`` URI scheme is not required to resolve ambiguity and may be omitted::

    aws s3 ls s3://mybucket

Output::

                               PRE somePrefix/
    2013-07-25 17:06:27         88 test.txt

**Example 3: Listing all prefixes and objects in a specific bucket and prefix**

The following ``ls`` command lists objects and common prefixes under a specified bucket and prefix.  However, there are no objects nor common prefixes under the specified bucket and prefix::

    aws s3 ls s3://mybucket/noExistPrefix

Output::

    None
    
**Example 4: Recursively listing all prefixes and objects in a bucket**

The following ``ls`` command will recursively list objects in a bucket.  Rather than showing ``PRE dirname/`` in the output, all the content in a bucket will be listed in order::

    aws s3 ls s3://mybucket --recursive

Output::

    2013-09-02 21:37:53         10 a.txt
    2013-09-02 21:37:53    2863288 foo.zip
    2013-09-02 21:32:57         23 foo/bar/.baz/a
    2013-09-02 21:32:58         41 foo/bar/.baz/b
    2013-09-02 21:32:57        281 foo/bar/.baz/c
    2013-09-02 21:32:57         73 foo/bar/.baz/d
    2013-09-02 21:32:57        452 foo/bar/.baz/e
    2013-09-02 21:32:57        896 foo/bar/.baz/hooks/bar
    2013-09-02 21:32:57        189 foo/bar/.baz/hooks/foo
    2013-09-02 21:32:57        398 z.txt

**Example 5: Summarizing all prefixes and objects in a bucket**

The following ``ls`` command demonstrates the same command using the --human-readable and --summarize options. --human-readable displays file size in Bytes/MiB/KiB/GiB/TiB/PiB/EiB. --summarize displays the total number of objects and total size at the end of the result listing::

    aws s3 ls s3://mybucket --recursive --human-readable --summarize

Output::

    2013-09-02 21:37:53   10 Bytes a.txt
    2013-09-02 21:37:53  2.9 MiB foo.zip
    2013-09-02 21:32:57   23 Bytes foo/bar/.baz/a
    2013-09-02 21:32:58   41 Bytes foo/bar/.baz/b
    2013-09-02 21:32:57  281 Bytes foo/bar/.baz/c
    2013-09-02 21:32:57   73 Bytes foo/bar/.baz/d
    2013-09-02 21:32:57  452 Bytes foo/bar/.baz/e
    2013-09-02 21:32:57  896 Bytes foo/bar/.baz/hooks/bar
    2013-09-02 21:32:57  189 Bytes foo/bar/.baz/hooks/foo
    2013-09-02 21:32:57  398 Bytes z.txt

    Total Objects: 10
       Total Size: 2.9 MiB

<<<<<<< HEAD
You can combine ``--exclude`` and ``--include`` options to list only objects that match a pattern, excluding all others::

    aws s3 ls s3://mybucket --recursive --human-readable --summarize --exclude "*" --include "*.txt"

Output::

    2013-09-02 21:37:53   10 Bytes a.txt
    2013-09-02 21:32:57  398 Bytes z.txt

    Total Objects: 2
       Total Size: 408 Bytes

**Listing from an S3 access point**
=======
**Example 6: Listing from an S3 access point**
>>>>>>> 1957869b

The following ``ls`` command list objects from access point (``myaccesspoint``)::

    aws s3 ls s3://arn:aws:s3:us-west-2:123456789012:accesspoint/myaccesspoint/

Output::

                               PRE somePrefix/
    2013-07-25 17:06:27         88 test.txt<|MERGE_RESOLUTION|>--- conflicted
+++ resolved
@@ -8,7 +8,7 @@
 
     2013-07-11 17:08:50 mybucket
     2013-07-24 14:55:44 mybucket2
-    
+
 **Example 2: Listing all prefixes and objects in a bucket**
 
 The following ``ls`` command lists objects and common prefixes under a specified bucket and prefix.  In this example, the user owns the bucket ``mybucket`` with the objects ``test.txt`` and ``somePrefix/test.txt``.  The ``LastWriteTime`` and ``Length`` are arbitrary. Note that since the ``ls`` command has no interaction with the local filesystem, the ``s3://`` URI scheme is not required to resolve ambiguity and may be omitted::
@@ -29,7 +29,7 @@
 Output::
 
     None
-    
+
 **Example 4: Recursively listing all prefixes and objects in a bucket**
 
 The following ``ls`` command will recursively list objects in a bucket.  Rather than showing ``PRE dirname/`` in the output, all the content in a bucket will be listed in order::
@@ -69,25 +69,23 @@
     2013-09-02 21:32:57  398 Bytes z.txt
 
     Total Objects: 10
-       Total Size: 2.9 MiB
+    Total Size: 2.9 MiB
 
-<<<<<<< HEAD
 You can combine ``--exclude`` and ``--include`` options to list only objects that match a pattern, excluding all others::
 
-    aws s3 ls s3://mybucket --recursive --human-readable --summarize --exclude "*" --include "*.txt"
+   aws s3 ls s3://mybucket --recursive --human-readable --summarize --exclude "*" --include "*.txt"
 
 Output::
 
-    2013-09-02 21:37:53   10 Bytes a.txt
-    2013-09-02 21:32:57  398 Bytes z.txt
+   2013-09-02 21:37:53   10 Bytes a.txt
+   2013-09-02 21:32:57  398 Bytes z.txt
 
-    Total Objects: 2
-       Total Size: 408 Bytes
+   Total Objects: 2
+   Total Size: 408 Bytes
 
 **Listing from an S3 access point**
-=======
+
 **Example 6: Listing from an S3 access point**
->>>>>>> 1957869b
 
 The following ``ls`` command list objects from access point (``myaccesspoint``)::
 
