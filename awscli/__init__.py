--- conflicted
+++ resolved
@@ -17,11 +17,7 @@
 """
 import os
 
-<<<<<<< HEAD
-__version__ = '1.1.1'
-=======
 __version__ = '1.1.2'
->>>>>>> 8e658b9d
 
 #
 # Get our data path to be added to botocore's search path
