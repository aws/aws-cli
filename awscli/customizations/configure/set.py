--- conflicted
+++ resolved
@@ -91,23 +91,7 @@
                 if len(parts) == 2:
                     value = {parts[1]: value}
             elif len(parts) == 2:
-<<<<<<< HEAD
                 # Otherwise it's something in the [plugin] section
-                section, varname = parts
-        config_filename = os.path.expanduser(
-            self._session.get_config_variable('config_file'))
-        updated_config = {'__section__': section, varname: value}
-        if varname in self._WRITE_TO_CREDS_FILE:
-            config_filename = os.path.expanduser(
-                self._session.get_config_variable('credentials_file'))
-            section_name = updated_config['__section__']
-            if section_name.startswith('profile '):
-                updated_config['__section__'] = section_name[8:]
-        self._config_writer.update_config(updated_config, config_filename)
-        return 0
-=======
-                # Otherwise it's something like "set preview.service true"
-                # of something in the [plugin] section.
                 profile, varname = parts
         config_filename = self._get_config_file('config_file')
         if varname in self._WRITE_TO_CREDS_FILE:
@@ -120,4 +104,4 @@
             section = profile_to_section(profile)
         updated_config = {'__section__': section, varname: value}
         self._config_writer.update_config(updated_config, config_filename)
->>>>>>> 6ad60664
+        return 0