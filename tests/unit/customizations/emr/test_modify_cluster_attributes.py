# Copyright 2014 Amazon.com, Inc. or its affiliates. All Rights Reserved.
#
# Licensed under the Apache License, Version 2.0 (the "License"). You
# may not use this file except in compliance with the License. A copy of
# the License is located at
#
#     http://aws.amazon.com/apache2.0/
#
# or in the "license" file accompanying this file. This file is
# distributed on an "AS IS" BASIS, WITHOUT WARRANTIES OR CONDITIONS OF
# ANY KIND, either express or implied. See the License for the specific
# language governing permissions and limitations under the License.

from tests.unit.customizations.emr import EMRBaseAWSCommandParamsTest as \
    BaseAWSCommandParamsTest


class TestModifyClusterAttributes(BaseAWSCommandParamsTest):
    prefix = 'emr modify-cluster-attributes'

    def test_visible_to_all(self):
        args = ' --cluster-id j-ABC123456 --visible-to-all-users'
        cmdline = self.prefix + args
        result = {'JobFlowIds': ['j-ABC123456'], 'VisibleToAllUsers': True}
        self.assert_params_for_cmd(cmdline, result)

    def test_no_visible_to_all(self):
        args = ' --cluster-id j-ABC123456 --no-visible-to-all-users'
        cmdline = self.prefix + args
        result = {'JobFlowIds': ['j-ABC123456'], 'VisibleToAllUsers': False}
        self.assert_params_for_cmd(cmdline, result)

    def test_termination_protected(self):
        args = ' --cluster-id j-ABC123456 --termination-protected'
        cmdline = self.prefix + args
        result = {'JobFlowIds': ['j-ABC123456'], 'TerminationProtected': True}
        self.assert_params_for_cmd(cmdline, result)

    def test_no_termination_protected(self):
        args = ' --cluster-id j-ABC123456 --no-termination-protected'
        cmdline = self.prefix + args
        result = {'JobFlowIds': ['j-ABC123456'], 'TerminationProtected': False}
        self.assert_params_for_cmd(cmdline, result)

    def test_no_auto_terminate(self):
        args = ' --cluster-id j-ABC123456 --no-auto-terminate'
        cmdline = self.prefix + args
        result = {'JobFlowIds': ['j-ABC123456'], 'KeepJobFlowAliveWhenNoSteps': True}
        self.assert_params_for_cmd(cmdline, result)

    def test_auto_terminate(self):
        args = ' --cluster-id j-ABC123456 --auto-terminate'
        cmdline = self.prefix + args
        result = {'JobFlowIds': ['j-ABC123456'], 'KeepJobFlowAliveWhenNoSteps': False}

    def test_unhealthy_node_replacement(self):
        args = ' --cluster-id j-ABC123456 --unhealthy-node-replacement'
        cmdline = self.prefix + args
        result = {'JobFlowIds': ['j-ABC123456'], 'UnhealthyNodeReplacement': True}
        self.assert_params_for_cmd(cmdline, result)

    def test_no_unhealthy_node_replacement(self):
        args = ' --cluster-id j-ABC123456 --no-unhealthy-node-replacement'
        cmdline = self.prefix + args
        result = {'JobFlowIds': ['j-ABC123456'], 'UnhealthyNodeReplacement': False}
        self.assert_params_for_cmd(cmdline, result)

    def test_visible_to_all_and_no_visible_to_all(self):
        args = ' --cluster-id j-ABC123456 --no-visible-to-all-users'\
               ' --visible-to-all-users'
        cmdline = self.prefix + args
        expected_error_msg = (
            '\naws: error: You cannot specify both --visible-to-all-users '
            'and --no-visible-to-all-users options together.\n')
        result = self.run_cmd(cmdline, 252)
        self.assertEqual(expected_error_msg, result[1])

    def test_temination_protected_and_no_termination_protected(self):
        args = ' --cluster-id j-ABC123456 --no-termination-protected'\
               ' --termination-protected'
        cmdline = self.prefix + args
        expected_error_msg = (
            '\naws: error: You cannot specify both --termination-protected '
            'and --no-termination-protected options together.\n')
        result = self.run_cmd(cmdline, 252)
        self.assertEqual(expected_error_msg, result[1])

    def test_auto_terminate_and_no_auto_terminate(self):
        args = ' --cluster-id j-ABC123456 --auto-terminate'\
               ' --no-auto-terminate'
        cmdline = self.prefix + args
        expected_error_msg = (
            '\naws: error: You cannot specify both --auto-terminate '
            'and --no-auto-terminate options together.\n')
        result = self.run_cmd(cmdline, 252)
        self.assertEqual(expected_error_msg, result[1])

    def test_can_set_multiple_attributes(self):
        args = ' --cluster-id j-ABC123456 --termination-protected'\
               ' --visible-to-all-users --unhealthy-node-replacement'
        cmdline = self.prefix + args
        result_set_termination_protection = {
            'JobFlowIds': ['j-ABC123456'], 'TerminationProtected': True}
        result_set_visible_to_all_users = {
            'JobFlowIds': ['j-ABC123456'], 'VisibleToAllUsers': True}
        result_set_unhealty_node_replacement = {
            'JobFlowIds': ['j-ABC123456'], 'UnhealthyNodeReplacement': True}
        self.run_cmd(cmdline)
        self.assertDictEqual(
            self.operations_called[0][1], result_set_visible_to_all_users)
        self.assertDictEqual(
            self.operations_called[1][1], result_set_termination_protection)
        self.assertDictEqual(
            self.operations_called[2][1], result_set_unhealty_node_replacement)

    def test_can_set_multiple_attributes_with_no(self):
        args = ' --cluster-id j-ABC123456 --termination-protected'\
               ' --no-visible-to-all-users --unhealthy-node-replacement'
        cmdline = self.prefix + args
        result_set_termination_protection = {
            'JobFlowIds': ['j-ABC123456'], 'TerminationProtected': True}
        result_set_visible_to_all_users = {
            'JobFlowIds': ['j-ABC123456'], 'VisibleToAllUsers': False}
        result_set_unhealty_node_replacement = {
            'JobFlowIds': ['j-ABC123456'], 'UnhealthyNodeReplacement': True}
        self.run_cmd(cmdline)
        self.assertDictEqual(
            self.operations_called[0][1], result_set_visible_to_all_users)
        self.assertDictEqual(
            self.operations_called[1][1], result_set_termination_protection)
        self.assertDictEqual(
            self.operations_called[2][1], result_set_unhealty_node_replacement)

    def test_at_least_one_option(self):
        args = ' --cluster-id j-ABC123456'
        cmdline = self.prefix + args
        expected_error_msg = (
            '\naws: error: Must specify one of the following boolean options: '
            '--visible-to-all-users|--no-visible-to-all-users, '
            '--termination-protected|--no-termination-protected, '
<<<<<<< HEAD
            '--auto-terminate|--no-auto-terminate.\n')
        result = self.run_cmd(cmdline, 252)
=======
            '--auto-terminate|--no-auto-terminate, '
            '--unhealthy-node-replacement|--no-unhealthy-node-replacement.\n')
        result = self.run_cmd(cmdline, 255)
>>>>>>> 83c84fa9
        self.assertEqual(expected_error_msg, result[1])

if __name__ == "__main__":
    unittest.main()<|MERGE_RESOLUTION|>--- conflicted
+++ resolved
@@ -138,14 +138,9 @@
             '\naws: error: Must specify one of the following boolean options: '
             '--visible-to-all-users|--no-visible-to-all-users, '
             '--termination-protected|--no-termination-protected, '
-<<<<<<< HEAD
-            '--auto-terminate|--no-auto-terminate.\n')
-        result = self.run_cmd(cmdline, 252)
-=======
             '--auto-terminate|--no-auto-terminate, '
             '--unhealthy-node-replacement|--no-unhealthy-node-replacement.\n')
-        result = self.run_cmd(cmdline, 255)
->>>>>>> 83c84fa9
+        result = self.run_cmd(cmdline, 252)
         self.assertEqual(expected_error_msg, result[1])
 
 if __name__ == "__main__":
