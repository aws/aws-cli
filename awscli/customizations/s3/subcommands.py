--- conflicted
+++ resolved
@@ -994,28 +994,10 @@
         self._map_sse_c_params(fgen_request_parameters, paths_type)
         fgen_kwargs['request_parameters'] = fgen_request_parameters
 
-<<<<<<< HEAD
-        # SSE-C may be needed for HeadObject for copies/downloads/deletes
-        # If the operation is s3 to s3, the FileGenerator should use the
-        # copy source key and algorithm. Otherwise, use the regular
-        # SSE-C key and algorithm. Note the reverse FileGenerator does
-        # not need any of these because it is used only for sync operations
-        # which only use ListObjects which does not require HeadObject.
-        RequestParamsMapper.map_head_object_params(
-            fgen_head_object_params, self.parameters)
-        if paths_type == 's3s3':
-            RequestParamsMapper.map_head_object_params(
-                fgen_head_object_params, {
-                    'sse_c': self.parameters.get('sse_c_copy_source'),
-                    'sse_c_key': self.parameters.get('sse_c_copy_source_key')
-                }
-            )
-=======
         rgen_request_parameters =  \
             self._get_file_generator_request_parameters_skeleton()
         self._map_request_payer_params(rgen_request_parameters)
         rgen_kwargs['request_parameters'] = rgen_request_parameters
->>>>>>> 8c18868f
 
         file_generator = FileGenerator(**fgen_kwargs)
         rev_generator = FileGenerator(**rgen_kwargs)
