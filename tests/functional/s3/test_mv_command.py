--- conflicted
+++ resolved
@@ -11,22 +11,17 @@
 # distributed on an "AS IS" BASIS, WITHOUT WARRANTIES OR CONDITIONS OF
 # ANY KIND, either express or implied. See the License for the specific
 # language governing permissions and limitations under the License.
-<<<<<<< HEAD
 import os
 
 from awscrt.s3 import S3RequestType
-=======
+
 from awscli.compat import six
 from awscli.customizations.s3.utils import S3PathResolver
-from tests.functional.s3 import BaseS3TransferCommandTest
-from tests import requires_crt
->>>>>>> a271c7a1
-
-from awscli.compat import six
 from awscli.testutils import mock
 from tests.functional.s3 import (
     BaseS3TransferCommandTest, BaseCRTTransferClientTest
 )
+from tests import requires_crt
 
 class TestMvCommand(BaseS3TransferCommandTest):
 
@@ -162,7 +157,6 @@
             ]
         )
 
-<<<<<<< HEAD
     def test_with_copy_props(self):
         cmdline = self.prefix
         cmdline += 's3://sourcebucket/sourcekey s3://bucket/key'
@@ -299,7 +293,6 @@
         self.run_command(cmdline)
         self.assertEqual(self.get_crt_make_request_calls(), [])
         self.assert_no_remaining_botocore_responses()
-=======
 
 class TestMvCommandWithValidateSameS3Paths(BaseS3TransferCommandTest):
 
@@ -405,7 +398,7 @@
         cmdline = (f"{self.prefix} s3://bucket/key "
                    "s3://myaccesspoint-foobar--op-s3/key "
                    "--validate-same-s3-paths")
-        stderr = self.run_cmd(cmdline, expected_rc=255)[1]
+        stderr = self.run_cmd(cmdline, expected_rc=252)[1]
         self.assertIn("Can't resolve underlying bucket name", stderr)
 
     def test_cant_mv_object_onto_itself_mrap_arn(self):
@@ -440,7 +433,7 @@
                 }]
             }
         ]
-        stderr = self.run_cmd(cmdline, expected_rc=255)[1]
+        stderr = self.run_cmd(cmdline, expected_rc=252)[1]
         self.assertEqual(
             "\nCouldn't find multi-region access point with alias foobar.mrap "
             "in account 123456789012\n",
@@ -582,5 +575,4 @@
                    "s3://arn:aws:s3:us-west-2:123456789012:accesspoint/"
                    "myaccesspoint/key "
                    "s3://bucket/key")
-        self.assert_raises_warning(cmdline)
->>>>>>> a271c7a1
+        self.assert_raises_warning(cmdline)