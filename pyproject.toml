[build-system]
requires = [
"flit_core>=3.7.1,<3.9.1",
]
build-backend = "pep517"
backend-path = ["backends"]

[project]
name = "awscli"
description = "Universal Command Line Environment for AWS."
authors = [
  {name = "Amazon Web Services"},
]
license = { file = "LICENSE.txt" }
readme = "README.rst"
requires-python = ">=3.8"
classifiers = [
    "Development Status :: 5 - Production/Stable",
    "Intended Audience :: Developers",
    "Intended Audience :: System Administrators",
    "Natural Language :: English",
    "License :: OSI Approved :: Apache Software License",
    "Programming Language :: Python",
    'Programming Language :: Python :: 3 :: Only',
    "Programming Language :: Python :: 3",
    "Programming Language :: Python :: 3.8",
    "Programming Language :: Python :: 3.9",
    "Programming Language :: Python :: 3.10",
    "Programming Language :: Python :: 3.11",
    'Programming Language :: Python :: 3.12',
]
dependencies = [
    "colorama>=0.2.5,<0.4.7",
    "docutils>=0.10,<0.20",
    "cryptography>=40.0.0,<43.0.2",
    "ruamel.yaml>=0.15.0,<=0.17.21",
    # ruamel.yaml only requires ruamel.yaml.clib for Python versions
    # less than or equal to Python 3.10. In order to ensure we have
    # a consistent dependency closure across all Python versions,
    # we explicitly include ruamel.yaml.clib as a dependency.
    "ruamel.yaml.clib>=0.2.0,<=0.2.8",
    "prompt-toolkit>=3.0.24,<3.0.39",
    "distro>=1.5.0,<1.9.0",
    "awscrt==0.23.8",
    "python-dateutil>=2.1,<=2.9.0",
    "jmespath>=0.7.1,<1.1.0",
    "urllib3>=1.25.4,<1.27",
    # zipp>=3.21.0 dropped support for Python 3.8. In order to ensure
    # we have a consistent dependency closure across all Python
    # versions, we explicitly include zipp as a dependency.
    "zipp<3.21.0",
]
dynamic = ["version"]

[project.urls]
homepage = "http://aws.amazon.com/cli/"

[tool.awscli.sdist]
include = [
    "backends/**/*.py",
    "bin/*",
    "CHANGELOG.rst",
    "tests/**/*",
    "requirements/**/*.txt",
    "configure",
    "Makefile.in",
    "exe/**/*",
]
# end of cli sdist tool section

[tool.pytest.ini_options]
# We set error warning filters in order to enforce that particular
# undesired warnings are not emitted as part of the codebase. If you
# want to override these filters with pytest's default warning filters
# (i.e. print out deprecation warnings instead of erroring out on them),
# you can run pytest with the -Wd flag.
filterwarnings = [
    # Prevents declaring tests that cannot be collected by pytest
    "error::pytest.PytestCollectionWarning",

    # Prevents use of functionality that is deprecated or pending deprecation
    "error::DeprecationWarning",
    "error::PendingDeprecationWarning",

    # Python 3.12 introduced a new DeprecationWarning in python-dateutil's
    # datetime.now() functions and they're scheduled for removal in a future
    # version. When we fully switch over to timezone-aware calls instead,
    # we should be able to remove these filters.
    'default:datetime\.datetime\.utcnow\(\) is deprecated:DeprecationWarning',

    # Python 3.12 introduced a new DeprecationWarning in python-dateutil's
    # datetime.utcfromtimestamp() functions and they're scheduled for removal in
    # a future version. When we fully switch over to timezone-aware calls instead,
    # we should be able to remove these filters.
    'default:datetime\.datetime\.utcfromtimestamp\(\) is deprecated:DeprecationWarning',

    # Python 3.12 introduced a new DeprecationWarning in calls to ast.Str, which
    # flit-core uses. When they release the removal of such calls, we should
    # be able to remove these filters.
    'default:ast\.Str is deprecated and will be removed:DeprecationWarning',

    # Python 3.12 introduced a new DeprecationWarning in flit-core. When they release the
    # removal of reference to 'attribute s', we should be able to remove these filters.
    'default:Attribute s is deprecated and will be removed:DeprecationWarning',

    # Python 3.12 introduced a new DeprecationWarning which gets raised in our call to build_sdist of
    # pep517 backend. When we explicitly address this change, we should be able to remove these filters.
    'default:Python 3\.14 will, by default, filter extracted tar archives and reject files or modify their metadata:DeprecationWarning',

    # Do not error out on deprecation warnings stemming from our current
    # version of setuptools (57.5.0) in a Python 3.10 environment. When we add
    # support for the latest version of setuptools, we should be able to remove
    # these filters.
    'default:The distutils\.sysconfig module is deprecated:DeprecationWarning',

    # Python 3.10.9 introduced a new DeprecationWarning for the implicit
    # creation of event loops. Python plans to remove this warning in the
    # next patch. This filter exception should also be removed once it's
    # confirmed that tests are passing again in the latest Python 3.10.
    # https://github.com/python/cpython/issues/100160
    'default:There is no current event loop:DeprecationWarning',

    # pytest-cov is incompatible with pytest-xdist 3.x because pytest-cov
    # uses the config variable for rsyncdir. This filter exception should
    # be able to be removed once both of the following issues are resolved.
    # https://github.com/pytest-dev/pytest-cov/issues/557
    # https://github.com/pytest-dev/pytest-xdist/issues/825
    'default:The --rsyncdir command line argument and rsyncdirs config variable are deprecated.:DeprecationWarning'
]
markers = [
    "slow: marks tests as slow",
    "validates_models: marks tests as one which validates service models",
]

[tool.black]
line-length = 80

[tool.ruff]
exclude = [
    ".bzr",
    ".direnv",
    ".eggs",
    ".git",
    ".git-rewrite",
    ".hg",
    ".ipynb_checkpoints",
    ".mypy_cache",
    ".nox",
    ".pants.d",
    ".pyenv",
    ".pytest_cache",
    ".pytype",
    ".ruff_cache",
    ".svn",
    ".tox",
    ".venv",
    ".vscode",
    "__pypackages__",
    "_build",
    "buck-out",
    "build",
    "dist",
    "node_modules",
    "site-packages",
    "venv",
<<<<<<< HEAD
    "tests/*/botocore/",
    "tests/*/s3transfer/",
=======
    "doc/source/guzzle_sphinx_theme",
>>>>>>> fed31fc8
]


force-exclude = true

# Format same as Black.
line-length = 79
indent-width = 4

[tool.ruff.lint]
# Enable Pyflakes (`F`) and a subset of the pycodestyle (`E`)  codes by default.
# Unlike Flake8, Ruff doesn't enable pycodestyle warnings (`W`) or
# McCabe complexity (`C901`) by default.
select = ["E4", "E7", "E9", "F", "I", "UP"]
ignore = ["F401"]

# Allow fix for all enabled rules (when `--fix`) is provided.
fixable = ["ALL"]
unfixable = []

# Allow unused variables when underscore-prefixed.
dummy-variable-rgx = "^(_+|(_+[a-zA-Z0-9_]*[a-zA-Z0-9]+?))$"

[tool.ruff.format]
# Like Black, use double quotes for strings, spaces for indents
# and trailing commas.
quote-style = "preserve"
indent-style = "space"
skip-magic-trailing-comma = false
line-ending = "auto"

docstring-code-format = false
docstring-code-line-length = "dynamic"<|MERGE_RESOLUTION|>--- conflicted
+++ resolved
@@ -163,12 +163,9 @@
     "node_modules",
     "site-packages",
     "venv",
-<<<<<<< HEAD
     "tests/*/botocore/",
     "tests/*/s3transfer/",
-=======
     "doc/source/guzzle_sphinx_theme",
->>>>>>> fed31fc8
 ]
 
 
