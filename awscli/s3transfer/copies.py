--- conflicted
+++ resolved
@@ -14,10 +14,7 @@
 import math
 
 from botocore.exceptions import ClientError
-<<<<<<< HEAD
-=======
 from s3transfer.exceptions import S3CopyFailedError
->>>>>>> 9f04b489
 from s3transfer.tasks import (
     CompleteMultipartUploadTask,
     CreateMultipartUploadTask,
@@ -109,16 +106,11 @@
         :param transfer_future: The transfer future associated with the
             transfer request that tasks are being submitted for
         """
-<<<<<<< HEAD
         call_args = transfer_future.meta.call_args
-        # Determine the size if it was not provided
-        if transfer_future.meta.size is None:
-=======
         if (
             transfer_future.meta.size is None
             or transfer_future.meta.etag is None
         ):
->>>>>>> 9f04b489
             # If a size was not provided figure out the size for the
             # user. Note that we will only use the client provided to
             # the TransferManager. If the object is outside of the region
@@ -145,7 +137,10 @@
             transfer_future.meta.provide_transfer_size(
                 response['ContentLength']
             )
-<<<<<<< HEAD
+            # Provide an etag to ensure a stored object is not modified
+            # during a multipart copy.
+            transfer_future.meta.provide_object_etag(response.get('ETag'))
+
         # Check for ifNoneMatch is enabled and file has content
         # Special handling for 0-byte files: Since multipart copy works with object size
         # and divides the object into smaller chunks, there's an edge case when the object
@@ -164,15 +159,6 @@
             transfer_future.meta.size < config.multipart_threshold
             and not should_overwrite
         ):
-=======
-            # Provide an etag to ensure a stored object is not modified
-            # during a multipart copy.
-            transfer_future.meta.provide_object_etag(response.get('ETag'))
-
-        # If it is greater than threshold do a multipart copy, otherwise
-        # do a regular copy object.
-        if transfer_future.meta.size < config.multipart_threshold:
->>>>>>> 9f04b489
             self._submit_copy_request(
                 client, config, osutil, request_executor, transfer_future
             )
