--- conflicted
+++ resolved
@@ -1,60 +1,48 @@
-<<<<<<< HEAD
-**Example 1: To run a query in a specified database, data catalog, and workgroup**
-=======
-**Example 1: To run a query in a workgroup on the specified table in the specified database and data catalog**
->>>>>>> 57e61035
-
-The following ``start-query-execution`` example uses the ``AthenaAdmin`` workgroup to run a query on the ``cloudfront_logs`` table in the ``cflogsdatabase`` in the ``AwsDataCatalog`` data catalog. ::
-
-    aws athena start-query-execution \
-        --query-string "select date, location, browser, uri, status from cloudfront_logs where method = 'GET' and status = 200 and location like 'SFO%' limit 10" \
-        --work-group "AthenaAdmin" \
-        --query-execution-context Database=cflogsdatabase,Catalog=AwsDataCatalog
-
-Output::
-
-    { 
-    "QueryExecutionId": "a1b2c3d4-5678-90ab-cdef-EXAMPLE11111"
-    }
-
-<<<<<<< HEAD
-**Example 2: To run a query in a specified database, data catalog, and workgroup to create a new database**
-=======
-For more information, see `Running SQL Queries Using Amazon Athena <https://docs.aws.amazon.com/athena/latest/ug/querying-athena-tables.html>`__ in the *Amazon Athena User Guide*.
-
-**Example 2: To run a query that uses a specified workgroup to create a database in the specified data catalog**
->>>>>>> 57e61035
-
-The following ``start-query-execution`` example uses the ``AthenaAdmin`` workgroup to create the database ``newdb`` in the default data catalog ``AwsDataCatalog``. ::
-
-    aws athena start-query-execution \
-        --query-string "create database if not exists newdb" \
-        --work-group "AthenaAdmin"
-
-Output::
-
-    { 
-    "QueryExecutionId": "a1b2c3d4-5678-90ab-cdef-EXAMPLE11112"
-    }
-
-<<<<<<< HEAD
-**Example 3: To run a query in a specified database, data catalog, and workgroup to create a table view**
-=======
-For more information, see `Running SQL Queries Using Amazon Athena <https://docs.aws.amazon.com/athena/latest/ug/querying-athena-tables.html>`__ in the *Amazon Athena User Guide*.
-
-**Example 3: To run a query that creates a view on a table in the specified database and data catalog**
->>>>>>> 57e61035
-
-The following ``start-query-execution`` example uses  a ``SELECT`` statement on the ``cloudfront_logs`` table in the ``cflogsdatabase`` to create the view ``cf10``. ::
-
-    aws athena start-query-execution \
-        --query-string  "CREATE OR REPLACE VIEW cf10 AS SELECT * FROM cloudfront_logs limit 10" \
-        --query-execution-context Database=cflogsdatabase
-
-Output::
-
-    { 
-    "QueryExecutionId": "a1b2c3d4-5678-90ab-cdef-EXAMPLE11113"
-    }
-
+**Example 1: To run a query in a workgroup on the specified table in the specified database and data catalog**
+
+The following ``start-query-execution`` example uses the ``AthenaAdmin`` workgroup to run a query on the ``cloudfront_logs`` table in the ``cflogsdatabase`` in the ``AwsDataCatalog`` data catalog. ::
+
+    aws athena start-query-execution \
+        --query-string "select date, location, browser, uri, status from cloudfront_logs where method = 'GET' and status = 200 and location like 'SFO%' limit 10" \
+        --work-group "AthenaAdmin" \
+        --query-execution-context Database=cflogsdatabase,Catalog=AwsDataCatalog
+
+Output::
+
+    { 
+    "QueryExecutionId": "a1b2c3d4-5678-90ab-cdef-EXAMPLE11111"
+    }
+
+For more information, see `Running SQL Queries Using Amazon Athena <https://docs.aws.amazon.com/athena/latest/ug/querying-athena-tables.html>`__ in the *Amazon Athena User Guide*.
+
+**Example 2: To run a query that uses a specified workgroup to create a database in the specified data catalog**
+
+The following ``start-query-execution`` example uses the ``AthenaAdmin`` workgroup to create the database ``newdb`` in the default data catalog ``AwsDataCatalog``. ::
+
+    aws athena start-query-execution \
+        --query-string "create database if not exists newdb" \
+        --work-group "AthenaAdmin"
+
+Output::
+
+    { 
+    "QueryExecutionId": "a1b2c3d4-5678-90ab-cdef-EXAMPLE11112"
+    }
+
+For more information, see `Running SQL Queries Using Amazon Athena <https://docs.aws.amazon.com/athena/latest/ug/querying-athena-tables.html>`__ in the *Amazon Athena User Guide*.
+
+**Example 3: To run a query that creates a view on a table in the specified database and data catalog**
+
+The following ``start-query-execution`` example uses  a ``SELECT`` statement on the ``cloudfront_logs`` table in the ``cflogsdatabase`` to create the view ``cf10``. ::
+
+    aws athena start-query-execution \
+        --query-string  "CREATE OR REPLACE VIEW cf10 AS SELECT * FROM cloudfront_logs limit 10" \
+        --query-execution-context Database=cflogsdatabase
+
+Output::
+
+    { 
+    "QueryExecutionId": "a1b2c3d4-5678-90ab-cdef-EXAMPLE11113"
+    }
+
 For more information, see `Running SQL Queries Using Amazon Athena <https://docs.aws.amazon.com/athena/latest/ug/querying-athena-tables.html>`__ in the *Amazon Athena User Guide*.