--- conflicted
+++ resolved
@@ -1,8 +1,4 @@
-<<<<<<< HEAD
 **Example 1: To create a customer managed KMS key in AWS KMS**
-=======
-**To create a customer managed KMS key in AWS KMS**
->>>>>>> df4ced6f
 
 The following ``create-key`` example creates a symmetric encryption KMS key.
 
@@ -78,7 +74,6 @@
     }
 
 For more information, see `Asymmetric keys in AWS KMS <https://docs.aws.amazon.com/kms/latest/developerguide/symmetric-asymmetric.html>`__ in the *AWS Key Management Service Developer Guide*.
-<<<<<<< HEAD
 
 **Example 3: To create an asymmetric elliptic curve KMS key for signing and verification**
 
@@ -179,119 +174,13 @@
         "Origin": "AWS_KMS"
       }
     }
-
-=======
-
-**Example 3: To create an asymmetric elliptic curve KMS key for signing and verification**
-
-To create an HMAC KMS key that contains an asymmetric elliptic curve (ECC) key pair for signing and verification. The ``--key-usage`` parameter is required even though ``SIGN_VERIFY`` is the only valid value for ECC KMS keys. ::
-
-    aws kms create-key \
-        --key-spec ECC_NIST_P521 \
-        --key-usage SIGN_VERIFY
-
-Output::
-
-     {
-      "KeyMetadata": {
-        "Arn": "arn:aws:kms:us-east-2:111122223333:key/1234abcd-12ab-34cd-56ef-1234567890ab",
-        "AWSAccountId": "111122223333",
-        "CreationDate": "2019-12-02T07:48:55-07:00",
-        "CustomerMasterKeySpec": "ECC_NIST_P521",
-        "Description": "",
-        "Enabled": true,
-        "KeyId": "1234abcd-12ab-34cd-56ef-1234567890ab",
-        "KeyManager": "CUSTOMER",
-        "KeySpec": "ECC_NIST_P521",
-        "KeyState": "Enabled",
-        "KeyUsage": "SIGN_VERIFY",
-        "MultiRegion": false,
-        "Origin": "AWS_KMS",
-        "SigningAlgorithms": [
-          "ECDSA_SHA_512"
-        ]
-      }
-    }       
-
-**Example 4: To create an HMAC KMS key**
-
-The following ``create-key`` example creates a 384-bit symmetric HMAC KMS key. The ```GENERATE_VERIFY_MAC`` value for the ``--key-usage`` parameter is required even though it's the only valid value for HMAC KMS keys. ::
-
-    aws kms create-key \
-        --key-spec HMAC_384 \
-        --key-usage GENERATE_VERIFY_MAC
-
-Output::
-
-    {
-      "KeyMetadata": {
-        "Arn": "arn:aws:kms:us-east-2:111122223333:key/1234abcd-12ab-34cd-56ef-1234567890ab",
-        "AWSAccountId": "111122223333",
-        "CreationDate": "2022-04-05T14:04:55-07:00",
-        "CustomerMasterKeySpec": "HMAC_384",
-        "Description": "",
-        "Enabled": true,
-        "KeyId": "1234abcd-12ab-34cd-56ef-1234567890ab",
-        "KeyManager": "CUSTOMER",
-        "KeySpec": "HMAC_384",
-        "KeyState": "Enabled",
-        "KeyUsage": "GENERATE_VERIFY_MAC",
-        "MacAlgorithms": [
-          "HMAC_SHA_384"
-        ],
-        "MultiRegion": false,
-        "Origin": "AWS_KMS"
-      }
-    }
-
-**Example 4: To create a multi-Region primary KMS key**
-
-The following ``create-key`` example creates a multi-Region primary symmetric encryption key. Because the default values for all parameters create a symmetric encryption key, only the ``--multi-region`` parameter is required for this KMS key. In the AWS CLI, to indicate that a Boolean parameter is true, just specify the parameter name. ::
-
-    aws kms create-key \
-        --multi-region
-
-Output::
-
-    {
-      "KeyMetadata": {
-        "Arn": "arn:aws:kms:us-west-2:111122223333:key/mrk-1234abcd12ab34cd56ef12345678990ab",
-        "AWSAccountId": "111122223333",
-        "CreationDate": "2021-09-02T016:15:21-09:00",
-        "CustomerMasterKeySpec": "SYMMETRIC_DEFAULT",
-        "Description": "",
-        "Enabled": true,
-        "EncryptionAlgorithms": [
-          "SYMMETRIC_DEFAULT"
-        ],
-        "KeyId": "mrk-1234abcd12ab34cd56ef12345678990ab",
-        "KeyManager": "CUSTOMER",
-        "KeySpec": "SYMMETRIC_DEFAULT",
-        "KeyState": "Enabled",
-        "KeyUsage": "ENCRYPT_DECRYPT",
-        "MultiRegion": true,
-        "MultiRegionConfiguration": {
-          "MultiRegionKeyType": "PRIMARY",
-          "PrimaryKey": {
-            "Arn": "arn:aws:kms:us-west-2:111122223333:key/mrk-1234abcd12ab34cd56ef12345678990ab",
-            "Region": "us-west-2"
-          },
-          "ReplicaKeys": []
-        },
-        "Origin": "AWS_KMS"
-      }
-    }
-
->>>>>>> df4ced6f
+    
 **Example 5: To create a KMS key for imported key material**
 
 The following ``create-key`` example creates a creates a KMS key with no key material. When the operation is complete, you can import your own key material into the KMS key. To create this KMS key, set the ``--origin`` parameter to ``EXTERNAL``. ::
 
-<<<<<<< HEAD
-aws kms create-key \
-=======
-    aws kms create-key \
->>>>>>> df4ced6f
+
+    aws kms create-key \
         --origin EXTERNAL
 
 Output::
@@ -322,17 +211,11 @@
 
 The following ``create-key`` example creates a creates a KMS key in the specified AWS CloudHSM custom key store. The operation creates the KMS key and its metadata in AWS KMS and creates the key material in the AWS CloudHSM cluster associated with the custom key store. The ``--custom-key-store-id`` and ``--origin`` parameters are required. ::
 
-<<<<<<< HEAD
-aws kms create-key \
-    --origin AWS_CLOUDHSM \
-    --custom-key-store-id cks-1234567890abcdef0
-=======
     aws kms create-key \
         --origin AWS_CLOUDHSM \
         --custom-key-store-id cks-1234567890abcdef0
 
 Output::
->>>>>>> df4ced6f
 
     {
       "KeyMetadata": {
@@ -355,8 +238,4 @@
         "MultiRegion": false,
         "Origin": "AWS_CLOUDHSM"
       }
-<<<<<<< HEAD
-    }   
-=======
-    }
->>>>>>> df4ced6f
+    }