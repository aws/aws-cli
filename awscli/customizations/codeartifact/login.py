import errno
import os
import platform
import sys
import subprocess
import re

from configparser import RawConfigParser
from io import StringIO
from urllib.parse import urlsplit

from datetime import datetime
from dateutil.tz import tzutc
from dateutil.relativedelta import relativedelta
from botocore.utils import parse_timestamp

<<<<<<< HEAD
from awscli.compat import is_windows
=======
from awscli.compat import is_windows, urlparse, RawConfigParser, StringIO, get_stderr_encoding
>>>>>>> da8380ee
from awscli.customizations import utils as cli_utils
from awscli.customizations.commands import BasicCommand
from awscli.utils import original_ld_library_path
from awscli.customizations.utils import uni_print


def get_relative_expiration_time(remaining):
    values = []
    prev_non_zero_attr = False
    for attr in ["years", "months", "days", "hours", "minutes"]:
        value = getattr(remaining, attr)
        if value > 0:
            if prev_non_zero_attr:
                values.append("and")
            values.append(str(value))
            values.append(attr[:-1] if value == 1 else attr)
        if prev_non_zero_attr:
            break
        prev_non_zero_attr = value > 0

    message = " ".join(values)
    return message


<<<<<<< HEAD
class BaseLogin:
=======
class CommandFailedError(Exception):
    def __init__(self, called_process_error):
        msg = str(called_process_error)
        if called_process_error.stderr is not None:
            msg +=(
                f' Stderr from command:\n'
                f'{called_process_error.stderr.decode(get_stderr_encoding())}'
            )
        Exception.__init__(self, msg)


class BaseLogin(object):
>>>>>>> da8380ee
    _TOOL_NOT_FOUND_MESSAGE = '%s was not found. Please verify installation.'

    def __init__(self, auth_token, expiration, repository_endpoint,
                 domain, repository, subprocess_utils, namespace=None):
        self.auth_token = auth_token
        self.expiration = expiration
        self.repository_endpoint = repository_endpoint
        self.domain = domain
        self.repository = repository
        self.subprocess_utils = subprocess_utils
        self.namespace = namespace

    def login(self, dry_run=False):
        raise NotImplementedError('login()')

    def _dry_run_commands(self, tool, commands):
        for command in commands:
            sys.stdout.write(' '.join(command))
            sys.stdout.write(os.linesep)
            sys.stdout.write(os.linesep)

    def _write_success_message(self, tool):
        # add extra 30 seconds make expiration more reasonable
        # for some corner case
        # e.g. 11 hours 59 minutes 31 seconds should output --> 12 hours.
        remaining = relativedelta(
            self.expiration, datetime.now(tzutc())) + relativedelta(seconds=30)
        expiration_message = get_relative_expiration_time(remaining)

        sys.stdout.write('Successfully configured {} to use '
                         'AWS CodeArtifact repository {} '
                         .format(tool, self.repository_endpoint))
        sys.stdout.write(os.linesep)
        sys.stdout.write('Login expires in {} at {}'.format(
            expiration_message, self.expiration))
        sys.stdout.write(os.linesep)

    def _run_commands(self, tool, commands, dry_run=False):
        if dry_run:
            self._dry_run_commands(tool, commands)
            return

        for command in commands:
            self._run_command(tool, command)

        self._write_success_message(tool)

    def _run_command(self, tool, command, *, ignore_errors=False):
        try:
<<<<<<< HEAD
            with original_ld_library_path():
                self.subprocess_utils.run(
                    command,
                    capture_output=True,
                    check=True,
                )
=======
            self.subprocess_utils.run(
                command,
                capture_output=True,
                check=True
            )
>>>>>>> da8380ee
        except subprocess.CalledProcessError as ex:
            if not ignore_errors:
                raise CommandFailedError(ex)
        except OSError as ex:
            if ex.errno == errno.ENOENT:
                raise ValueError(
                    self._TOOL_NOT_FOUND_MESSAGE % tool
                )
            raise ex

    @classmethod
    def get_commands(cls, endpoint, auth_token, **kwargs):
        raise NotImplementedError('get_commands()')


class NuGetBaseLogin(BaseLogin):
    _NUGET_INDEX_URL_FMT = '{endpoint}v3/index.json'

    # When adding new sources we can specify that we added the source to the
    # user level NuGet.Config file. However, when updating an existing source
    # we cannot be specific about which level NuGet.Config file was updated
    # because it is possible that the existing source was not in the user
    # level NuGet.Config. The source listing command returns all configured
    # sources from all NuGet.Config levels. The update command updates the
    # source in whichever NuGet.Config file the source was found.
    _SOURCE_ADDED_MESSAGE = 'Added source %s to the user level NuGet.Config\n'
    _SOURCE_UPDATED_MESSAGE = 'Updated source %s in the NuGet.Config\n'
    # Example line the below regex should match:
    # 1.  nuget.org [Enabled]
    _SOURCE_REGEX = re.compile(r'^\d+\.\s(?P<source_name>.+)\s\[.*\]')

    def login(self, dry_run=False):
        try:
            source_to_url_dict = self._get_source_to_url_dict()
        except OSError as ex:
            if ex.errno == errno.ENOENT:
                raise ValueError(
                    self._TOOL_NOT_FOUND_MESSAGE % self._get_tool_name()
                )
            raise ex

        nuget_index_url = self._NUGET_INDEX_URL_FMT.format(
            endpoint=self.repository_endpoint
        )
        source_name, already_exists = self._get_source_name(
            nuget_index_url, source_to_url_dict
        )

        if already_exists:
            command = self._get_configure_command(
                'update', nuget_index_url, source_name
            )
            source_configured_message = self._SOURCE_UPDATED_MESSAGE
        else:
            command = self._get_configure_command('add', nuget_index_url, source_name)
            source_configured_message = self._SOURCE_ADDED_MESSAGE

        if dry_run:
            dry_run_command = ' '.join([str(cd) for cd in command])
            uni_print(dry_run_command)
            uni_print('\n')
            return

        try:
<<<<<<< HEAD
            with original_ld_library_path():
                self.subprocess_utils.check_output(
                    command,
                    stderr=self.subprocess_utils.PIPE
                )
=======
            self.subprocess_utils.run(
                command,
                capture_output=True,
                check=True
            )
>>>>>>> da8380ee
        except subprocess.CalledProcessError as e:
            uni_print('Failed to update the NuGet.Config\n')
            raise CommandFailedError(e)

        uni_print(source_configured_message % source_name)
        self._write_success_message('nuget')

    def _get_source_to_url_dict(self):
        """
        Parses the output of the nuget sources list command.

        A dict is created where the keys are the source names
        and the values the corresponding URL.

        The output of the command can contain header and footer information
        around the 'Registered Sources' section, which is ignored.

        Example output that is parsed:

        Registered Sources:

        1. Source Name 1 [Enabled]
           https://source1.com/index.json
        2. Source Name 2 [Disabled]
           https://source2.com/index.json
        100. Source Name 100 [Activé]
             https://source100.com/index.json
        """
        with original_ld_library_path():
            response = self.subprocess_utils.check_output(
                self._get_list_command(),
                stderr=self.subprocess_utils.PIPE
            )

        lines = response.decode(os.device_encoding(1) or "utf-8").splitlines()
        lines = [line for line in lines if line.strip() != '']

        source_to_url_dict = {}
        for i in range(len(lines)):
            result = self._SOURCE_REGEX.match(lines[i].strip())
            if result:
                source_to_url_dict[result["source_name"].strip()] = \
                    lines[i + 1].strip()

        return source_to_url_dict

    def _get_source_name(self, codeartifact_url, source_dict):
        default_name = '{}/{}'.format(self.domain, self.repository)

        # Check if the CodeArtifact URL is already present in the
        # NuGet.Config file. If the URL already exists, use the source name
        # already assigned to the CodeArtifact URL.
        for source_name, source_url in source_dict.items():
            if source_url == codeartifact_url:
                return source_name, True

        # If the CodeArtifact URL is not present in the NuGet.Config file,
        # check if the default source name already exists so we can know
        # whether we need to add a new entry or update the existing entry.
        for source_name in source_dict.keys():
            if source_name == default_name:
                return source_name, True

        # If neither the source url nor the source name already exist in the
        # NuGet.Config file, use the default source name.
        return default_name, False

    def _get_tool_name(self):
        raise NotImplementedError('_get_tool_name()')

    def _get_list_command(self):
        raise NotImplementedError('_get_list_command()')

    def _get_configure_command(self, operation, nuget_index_url, source_name):
        raise NotImplementedError('_get_configure_command()')


class NuGetLogin(NuGetBaseLogin):

    def _get_tool_name(self):
        return 'nuget'

    def _get_list_command(self):
        return ['nuget', 'sources', 'list', '-format', 'detailed']

    def _get_configure_command(self, operation, nuget_index_url, source_name):
        return [
            'nuget', 'sources', operation,
            '-name', source_name,
            '-source', nuget_index_url,
            '-username', 'aws',
            '-password', self.auth_token
        ]


class DotNetLogin(NuGetBaseLogin):

    def _get_tool_name(self):
        return 'dotnet'

    def _get_list_command(self):
        return ['dotnet', 'nuget', 'list', 'source', '--format', 'detailed']

    def _get_configure_command(self, operation, nuget_index_url, source_name):
        command = ['dotnet', 'nuget', operation, 'source']

        if operation == 'add':
            command.append(nuget_index_url)
            command += ['--name', source_name]
        else:
            command.append(source_name)
            command += ['--source', nuget_index_url]

        command += [
            '--username', 'aws',
            '--password', self.auth_token
        ]

        # Encryption is not supported on non-Windows platforms.
        if not is_windows:
            command.append('--store-password-in-clear-text')

        return command


class NpmLogin(BaseLogin):

    # On Windows we need to be explicit about the .cmd file to execute
    # (unless we execute through the shell, i.e. with shell=True).
    NPM_CMD = 'npm.cmd' if platform.system().lower() == 'windows' else 'npm'

    def login(self, dry_run=False):
        scope = self.get_scope(
            self.namespace
        )
        commands = self.get_commands(
            self.repository_endpoint, self.auth_token, scope=scope
        )
        self._run_commands('npm', commands, dry_run)

    def _run_command(self, tool, command):
        ignore_errors = any('always-auth' in arg for arg in command)
        super()._run_command(tool, command, ignore_errors=ignore_errors)

    @classmethod
    def get_scope(cls, namespace):
        # Regex for valid scope name
        valid_scope_name = re.compile('^(@[a-z0-9-~][a-z0-9-._~]*)')

        if namespace is None:
            return namespace

        # Add @ prefix to scope if it doesn't exist
        if namespace.startswith('@'):
            scope = namespace
        else:
            scope = '@{}'.format(namespace)

        if not valid_scope_name.match(scope):
            raise ValueError(
                'Invalid scope name, scope must contain URL-safe '
                'characters, no leading dots or underscores'
            )

        return scope

    @classmethod
    def get_commands(cls, endpoint, auth_token, **kwargs):
        commands = []
        scope = kwargs.get('scope')

        # prepend scope if it exists
        registry = '{}:registry'.format(scope) if scope else 'registry'

        # set up the codeartifact repository as the npm registry.
        commands.append(
            [cls.NPM_CMD, 'config', 'set', registry, endpoint]
        )

        repo_uri = urlsplit(endpoint)

        # configure npm to always require auth for the repository.
        always_auth_config = '//{}{}:always-auth'.format(
            repo_uri.netloc, repo_uri.path
        )
        commands.append(
            [cls.NPM_CMD, 'config', 'set', always_auth_config, 'true']
        )

        # set auth info for the repository.
        auth_token_config = '//{}{}:_authToken'.format(
            repo_uri.netloc, repo_uri.path
        )
        commands.append(
            [cls.NPM_CMD, 'config', 'set', auth_token_config, auth_token]
        )

        return commands


class PipLogin(BaseLogin):

    PIP_INDEX_URL_FMT = '{scheme}://aws:{auth_token}@{netloc}{path}simple/'

    def login(self, dry_run=False):
        commands = self.get_commands(
            self.repository_endpoint, self.auth_token
        )
        self._run_commands('pip', commands, dry_run)

    @classmethod
    def get_commands(cls, endpoint, auth_token, **kwargs):
        repo_uri = urlsplit(endpoint)
        pip_index_url = cls.PIP_INDEX_URL_FMT.format(
            scheme=repo_uri.scheme,
            auth_token=auth_token,
            netloc=repo_uri.netloc,
            path=repo_uri.path
        )

        return [['pip', 'config', 'set', 'global.index-url', pip_index_url]]


class TwineLogin(BaseLogin):

    DEFAULT_PYPI_RC_FMT = '''\
[distutils]
index-servers=
    pypi
    codeartifact

[codeartifact]
repository: {repository_endpoint}
username: aws
password: {auth_token}'''

    def __init__(
        self,
        auth_token,
        expiration,
        repository_endpoint,
        domain,
        repository,
        subprocess_utils,
        pypi_rc_path=None
    ):
        if pypi_rc_path is None:
            pypi_rc_path = self.get_pypi_rc_path()
        self.pypi_rc_path = pypi_rc_path
        super().__init__(
            auth_token, expiration, repository_endpoint,
            domain, repository, subprocess_utils)

    @classmethod
    def get_commands(cls, endpoint, auth_token, **kwargs):
        # TODO(ujjwalpa@): We don't really have a command to execute for Twine
        # as we directly write to the pypirc file (or to stdout for dryrun)
        # with python itself instead. Nevertheless, we're using this method for
        # testing so we'll keep the interface for now but return a string with
        # the expected pypirc content instead of a list of commands to
        # execute. This definitely reeks of code smell and there is probably
        # room for rethinking and refactoring the interfaces of these adapter
        # helper classes in the future.

        assert 'pypi_rc_path' in kwargs, 'pypi_rc_path must be provided.'
        pypi_rc_path = kwargs['pypi_rc_path']

        default_pypi_rc = cls.DEFAULT_PYPI_RC_FMT.format(
            repository_endpoint=endpoint,
            auth_token=auth_token
        )

        pypi_rc = RawConfigParser()
        if os.path.exists(pypi_rc_path):
            try:
                pypi_rc.read(pypi_rc_path)
                index_servers = pypi_rc.get('distutils', 'index-servers')
                servers = [
                    server.strip()
                    for server in index_servers.split('\n')
                    if server.strip() != ''
                ]

                if 'codeartifact' not in servers:
                    servers.append('codeartifact')
                    pypi_rc.set(
                        'distutils', 'index-servers', '\n' + '\n'.join(servers)
                    )

                if 'codeartifact' not in pypi_rc.sections():
                    pypi_rc.add_section('codeartifact')

                pypi_rc.set('codeartifact', 'repository', endpoint)
                pypi_rc.set('codeartifact', 'username', 'aws')
                pypi_rc.set('codeartifact', 'password', auth_token)
            except Exception as e:  # invalid .pypirc file
                sys.stdout.write(f'{pypi_rc_path} is in an invalid state.')
                sys.stdout.write(os.linesep)
                raise e
        else:
            pypi_rc.read_string(default_pypi_rc)

        pypi_rc_stream = StringIO()
        pypi_rc.write(pypi_rc_stream)
        pypi_rc_str = pypi_rc_stream.getvalue()
        pypi_rc_stream.close()

        return pypi_rc_str

    def login(self, dry_run=False):
        # No command to execute for Twine, we get the expected pypirc content
        # instead.
        pypi_rc_str = self.get_commands(
            self.repository_endpoint,
            self.auth_token,
            pypi_rc_path=self.pypi_rc_path
        )

        if dry_run:
            sys.stdout.write('Dryrun mode is enabled, not writing to pypirc.')
            sys.stdout.write(os.linesep)
            sys.stdout.write(
                f'{self.pypi_rc_path} would have been set to the following:'
            )
            sys.stdout.write(os.linesep)
            sys.stdout.write(os.linesep)
            sys.stdout.write(pypi_rc_str)
            sys.stdout.write(os.linesep)
        else:
            with open(self.pypi_rc_path, 'w+') as fp:
                fp.write(pypi_rc_str)

            self._write_success_message('twine')

    @classmethod
    def get_pypi_rc_path(cls):
        return os.path.join(os.path.expanduser("~"), ".pypirc")


class CodeArtifactLogin(BasicCommand):
    '''Log in to the idiomatic tool for the requested package format.'''

    TOOL_MAP = {
        'nuget': {
            'package_format': 'nuget',
            'login_cls': NuGetLogin,
            'namespace_support': False,
        },
        'dotnet': {
            'package_format': 'nuget',
            'login_cls': DotNetLogin,
            'namespace_support': False,
        },
        'npm': {
            'package_format': 'npm',
            'login_cls': NpmLogin,
            'namespace_support': True,
        },
        'pip': {
            'package_format': 'pypi',
            'login_cls': PipLogin,
            'namespace_support': False,
        },
        'twine': {
            'package_format': 'pypi',
            'login_cls': TwineLogin,
            'namespace_support': False,
        }
    }

    NAME = 'login'

    DESCRIPTION = (
        'Sets up the idiomatic tool for your package format to use your '
        'CodeArtifact repository. Your login information is valid for up '
        'to 12 hours after which you must login again.'
    )

    ARG_TABLE = [
        {
            'name': 'tool',
            'help_text': 'The tool you want to connect with your repository',
            'choices': list(TOOL_MAP.keys()),
            'required': True,
        },
        {
            'name': 'domain',
            'help_text': 'Your CodeArtifact domain name',
            'required': True,
        },
        {
            'name': 'domain-owner',
            'help_text': 'The AWS account ID that owns your CodeArtifact '
                         'domain',
            'required': False,
        },
        {
            'name': 'namespace',
            'help_text': 'Associates a namespace with your repository tool',
            'required': False,
        },
        {
            'name': 'duration-seconds',
            'cli_type_name': 'integer',
            'help_text': 'The time, in seconds, that the login information '
                         'is valid',
            'required': False,
        },
        {
            'name': 'repository',
            'help_text': 'Your CodeArtifact repository name',
            'required': True,
        },
        {
            'name': 'dry-run',
            'action': 'store_true',
            'help_text': 'Only print the commands that would be executed '
                         'to connect your tool with your repository without '
                         'making any changes to your configuration',
            'required': False,
            'default': False
        },
    ]

    def _get_namespace(self, tool, parsed_args):
        namespace_compatible = self.TOOL_MAP[tool]['namespace_support']

        if not namespace_compatible and parsed_args.namespace:
            raise ValueError(
                'Argument --namespace is not supported for {}'.format(tool)
            )
        else:
            return parsed_args.namespace

    def _get_repository_endpoint(
        self, codeartifact_client, parsed_args, package_format
    ):
        kwargs = {
            'domain': parsed_args.domain,
            'repository': parsed_args.repository,
            'format': package_format
        }
        if parsed_args.domain_owner:
            kwargs['domainOwner'] = parsed_args.domain_owner

        get_repository_endpoint_response = \
            codeartifact_client.get_repository_endpoint(**kwargs)

        return get_repository_endpoint_response['repositoryEndpoint']

    def _get_authorization_token(self, codeartifact_client, parsed_args):
        kwargs = {
            'domain': parsed_args.domain
        }
        if parsed_args.domain_owner:
            kwargs['domainOwner'] = parsed_args.domain_owner

        if parsed_args.duration_seconds:
            kwargs['durationSeconds'] = parsed_args.duration_seconds

        get_authorization_token_response = \
            codeartifact_client.get_authorization_token(**kwargs)

        return get_authorization_token_response

    def _run_main(self, parsed_args, parsed_globals):
        tool = parsed_args.tool.lower()

        package_format = self.TOOL_MAP[tool]['package_format']

        codeartifact_client = cli_utils.create_client_from_parsed_globals(
            self._session, 'codeartifact', parsed_globals
        )

        auth_token_res = self._get_authorization_token(
            codeartifact_client, parsed_args
        )

        repository_endpoint = self._get_repository_endpoint(
            codeartifact_client, parsed_args, package_format
        )

        domain = parsed_args.domain
        repository = parsed_args.repository
        namespace = self._get_namespace(tool, parsed_args)

        auth_token = auth_token_res['authorizationToken']
        expiration = parse_timestamp(auth_token_res['expiration'])
        login = self.TOOL_MAP[tool]['login_cls'](
            auth_token, expiration, repository_endpoint,
            domain, repository, subprocess, namespace
        )

        login.login(parsed_args.dry_run)

        return 0<|MERGE_RESOLUTION|>--- conflicted
+++ resolved
@@ -14,11 +14,7 @@
 from dateutil.relativedelta import relativedelta
 from botocore.utils import parse_timestamp
 
-<<<<<<< HEAD
-from awscli.compat import is_windows
-=======
-from awscli.compat import is_windows, urlparse, RawConfigParser, StringIO, get_stderr_encoding
->>>>>>> da8380ee
+from awscli.compat import is_windows, get_stderr_encoding
 from awscli.customizations import utils as cli_utils
 from awscli.customizations.commands import BasicCommand
 from awscli.utils import original_ld_library_path
@@ -43,9 +39,6 @@
     return message
 
 
-<<<<<<< HEAD
-class BaseLogin:
-=======
 class CommandFailedError(Exception):
     def __init__(self, called_process_error):
         msg = str(called_process_error)
@@ -57,8 +50,7 @@
         Exception.__init__(self, msg)
 
 
-class BaseLogin(object):
->>>>>>> da8380ee
+class BaseLogin:
     _TOOL_NOT_FOUND_MESSAGE = '%s was not found. Please verify installation.'
 
     def __init__(self, auth_token, expiration, repository_endpoint,
@@ -108,20 +100,12 @@
 
     def _run_command(self, tool, command, *, ignore_errors=False):
         try:
-<<<<<<< HEAD
             with original_ld_library_path():
                 self.subprocess_utils.run(
                     command,
                     capture_output=True,
                     check=True,
                 )
-=======
-            self.subprocess_utils.run(
-                command,
-                capture_output=True,
-                check=True
-            )
->>>>>>> da8380ee
         except subprocess.CalledProcessError as ex:
             if not ignore_errors:
                 raise CommandFailedError(ex)
@@ -186,19 +170,12 @@
             return
 
         try:
-<<<<<<< HEAD
             with original_ld_library_path():
-                self.subprocess_utils.check_output(
+                self.subprocess_utils.run(
                     command,
-                    stderr=self.subprocess_utils.PIPE
+                    capture_output=True,
+                    check=True
                 )
-=======
-            self.subprocess_utils.run(
-                command,
-                capture_output=True,
-                check=True
-            )
->>>>>>> da8380ee
         except subprocess.CalledProcessError as e:
             uni_print('Failed to update the NuGet.Config\n')
             raise CommandFailedError(e)
