--- conflicted
+++ resolved
@@ -65,11 +65,7 @@
             'only_show_errors': False, 'is_stream': False,
             'paths_type': None, 'expected_size': None, 'metadata': None,
             'metadata_directive': None, 'ignore_glacier_warnings': False,
-<<<<<<< HEAD
-            'copy_acl': None
-=======
-            'force_glacier_transfer': False
->>>>>>> 529ea248
+            'force_glacier_transfer': False, 'copy_acl': None
         }
         self.params['region'] = params['region']
         for key in self.params.keys():
