--- conflicted
+++ resolved
@@ -23,11 +23,7 @@
     raise RuntimeError("Unable to find version string.")
 
 
-<<<<<<< HEAD
-install_requires = ['botocore==1.13.22',
-=======
 install_requires = ['botocore==1.13.35',
->>>>>>> ebfd6027
                     'docutils>=0.10,<0.16',
                     'rsa>=3.1.2,<=3.5.0',
                     's3transfer>=0.2.0,<0.3.0']
