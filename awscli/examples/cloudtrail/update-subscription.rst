<<<<<<< HEAD
**To update the configuration settings for a trail**

The following ``update-subscription`` command updates the trail to specify a new S3 bucket and SNS topic::

  aws cloudtrail update-subscription --name Trail1 --s3-new-bucket amzn-s3-demo-bucket-new --sns-new-topic my-topic-new

Output::

  Setting up new S3 bucket amzn-s3-demo-bucket-new...
  Setting up new SNS topic my-topic-new...
  Creating/updating CloudTrail configuration...
  CloudTrail configuration:
  {
  "trailList": [
    {
      "IncludeGlobalServiceEvents": true, 
      "Name": "Trail1", 
      "TrailARN": "arn:aws:cloudtrail:us-east-1:123456789012:trail/Trail1", 
      "LogFileValidationEnabled": false, 
      "IsMultiRegionTrail": false, 
      "S3BucketName": "amzn-s3-demo-bucket-new", 
      "SnsTopicName": "my-topic-new", 
      "HomeRegion": "us-east-1"
    }
  ], 
  "ResponseMetadata": {
  "HTTPStatusCode": 200, 
  "RequestId": "31126f8a-c616-11e5-9cc6-2fd637936879"
  }
  }
=======
**To update the configuration settings for a trail**

The following ``update-subscription`` example updates the trail to specify a new S3 bucket and SNS topic. ::

    aws cloudtrail update-subscription \
        --name Trail1 \
        --s3-new-bucket amzn-s3-demo-bucket \
        --sns-new-topic my-topic-new

Output::

    Setting up new S3 bucket amzn-s3-demo-bucket...
    Setting up new SNS topic my-topic-new...
    Creating/updating CloudTrail configuration...
    CloudTrail configuration:
    {
        "trailList": [
            {
                "IncludeGlobalServiceEvents": true, 
                "Name": "Trail1", 
                "TrailARN": "arn:aws:cloudtrail:us-east-1:123456789012:trail/Trail1", 
                "LogFileValidationEnabled": false, 
                "IsMultiRegionTrail": false, 
                "S3BucketName": "amzn-s3-demo-bucket", 
                "SnsTopicName": "my-topic-new", 
                "HomeRegion": "us-east-1"
            }
        ], 
        "ResponseMetadata": {
            "HTTPStatusCode": 200, 
            "RequestId": "31126f8a-c616-11e5-9cc6-2fd637936879"
        }
    }
>>>>>>> 72dde9fa
<|MERGE_RESOLUTION|>--- conflicted
+++ resolved
@@ -1,35 +1,3 @@
-<<<<<<< HEAD
-**To update the configuration settings for a trail**
-
-The following ``update-subscription`` command updates the trail to specify a new S3 bucket and SNS topic::
-
-  aws cloudtrail update-subscription --name Trail1 --s3-new-bucket amzn-s3-demo-bucket-new --sns-new-topic my-topic-new
-
-Output::
-
-  Setting up new S3 bucket amzn-s3-demo-bucket-new...
-  Setting up new SNS topic my-topic-new...
-  Creating/updating CloudTrail configuration...
-  CloudTrail configuration:
-  {
-  "trailList": [
-    {
-      "IncludeGlobalServiceEvents": true, 
-      "Name": "Trail1", 
-      "TrailARN": "arn:aws:cloudtrail:us-east-1:123456789012:trail/Trail1", 
-      "LogFileValidationEnabled": false, 
-      "IsMultiRegionTrail": false, 
-      "S3BucketName": "amzn-s3-demo-bucket-new", 
-      "SnsTopicName": "my-topic-new", 
-      "HomeRegion": "us-east-1"
-    }
-  ], 
-  "ResponseMetadata": {
-  "HTTPStatusCode": 200, 
-  "RequestId": "31126f8a-c616-11e5-9cc6-2fd637936879"
-  }
-  }
-=======
 **To update the configuration settings for a trail**
 
 The following ``update-subscription`` example updates the trail to specify a new S3 bucket and SNS topic. ::
@@ -62,5 +30,4 @@
             "HTTPStatusCode": 200, 
             "RequestId": "31126f8a-c616-11e5-9cc6-2fd637936879"
         }
-    }
->>>>>>> 72dde9fa
+    }