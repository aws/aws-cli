# Copyright 2016 Amazon.com, Inc. or its affiliates. All Rights Reserved.
#
# Licensed under the Apache License, Version 2.0 (the "License"). You
# may not use this file except in compliance with the License. A copy of
# the License is located at
#
#     http://aws.amazon.com/apache2.0/
#
# or in the "license" file accompanying this file. This file is
# distributed on an "AS IS" BASIS, WITHOUT WARRANTIES OR CONDITIONS OF
# ANY KIND, either express or implied. See the License for the specific
# language governing permissions and limitations under the License.
from __future__ import division
import logging
import sys
import threading
import time
from collections import namedtuple
from collections import defaultdict

from s3transfer.exceptions import CancelledError
from s3transfer.exceptions import FatalError
from s3transfer.subscribers import BaseSubscriber

from awscli.compat import queue, ensure_text_type
from awscli.customizations.s3.utils import human_readable_size
from awscli.customizations.utils import uni_print
from awscli.customizations.s3.utils import WarningResult
from awscli.customizations.s3.subscribers import OnDoneFilteredSubscriber


LOGGER = logging.getLogger(__name__)


BaseResult = namedtuple('BaseResult', ['transfer_type', 'src', 'dest'])


def _create_new_result_cls(name, extra_fields=None, base_cls=BaseResult):
    # Creates a new namedtuple class that subclasses from BaseResult for the
    # benefit of filtering by type and ensuring particular base attrs.

    # NOTE: _fields is a public attribute that has an underscore to avoid
    # naming collisions for namedtuples:
    # https://docs.python.org/2/library/collections.html#collections.somenamedtuple._fields
    fields = list(base_cls._fields)
    if extra_fields:
        fields += extra_fields
    return type(name, (namedtuple(name, fields), base_cls), {})


QueuedResult = _create_new_result_cls('QueuedResult', ['total_transfer_size'])

ProgressResult = _create_new_result_cls(
    'ProgressResult', ['bytes_transferred', 'total_transfer_size',
                       'timestamp'])

SuccessResult = _create_new_result_cls('SuccessResult')

FailureResult = _create_new_result_cls('FailureResult', ['exception'])

DryRunResult = _create_new_result_cls('DryRunResult')

ErrorResult = namedtuple('ErrorResult', ['exception'])

CtrlCResult = _create_new_result_cls('CtrlCResult', base_cls=ErrorResult)

CommandResult = namedtuple(
    'CommandResult', ['num_tasks_failed', 'num_tasks_warned'])

FinalTotalSubmissionsResult = namedtuple(
    'FinalTotalSubmissionsResult', ['total_submissions'])


class ShutdownThreadRequest(object):
    pass


class BaseResultSubscriber(BaseSubscriber):
    def __init__(self, result_queue, transfer_type, src, dest, size):
        self._result_queue = result_queue
        self._transfer_type = transfer_type
        self._src = src
        self._dest = dest
        self._size = size


class QueuedResultSubscriber(BaseResultSubscriber):
    def on_queued(self, future, **kwargs):
        self._result_queue.put(
            QueuedResult(
                transfer_type=self._transfer_type,
                src=self._src,
                dest=self._dest,
                total_transfer_size=self._size
            )
        )


class ProgressResultSubscriber(BaseResultSubscriber):
    def on_progress(self, future, bytes_transferred, **kwargs):
        self._result_queue.put(
            ProgressResult(
                transfer_type=self._transfer_type,
                src=self._src,
                dest=self._dest,
                bytes_transferred=bytes_transferred,
                timestamp=time.time(),
                total_transfer_size=self._size
            )
        )


class DoneResultSubscriber(BaseResultSubscriber, OnDoneFilteredSubscriber):
    def _on_success(self, future):
        self._result_queue.put(
            SuccessResult(
                transfer_type=self._transfer_type,
                src=self._src,
                dest=self._dest,
            )
        )

    def _on_failure(self, future, e):
        if isinstance(e, CancelledError):
            error_result_cls = CtrlCResult
            if isinstance(e, FatalError):
                error_result_cls = ErrorResult
            self._result_queue.put(error_result_cls(exception=e))
        else:
            self._result_queue.put(
                FailureResult(
                    transfer_type=self._transfer_type,
                    src=self._src,
                    dest=self._dest,
                    exception=e,
                )
            )


class BaseResultHandler(object):
    """Base handler class to be called in the ResultProcessor"""
    def __call__(self, result):
        raise NotImplementedError('__call__()')


class ResultRecorder(BaseResultHandler):
    """Records and track transfer statistics based on results received"""
    def __init__(self):
        self.bytes_transferred = 0
        self.bytes_failed_to_transfer = 0
        self.files_transferred = 0
        self.files_failed = 0
        self.files_warned = 0
        self.errors = 0
        self.expected_bytes_transferred = 0
        self.expected_files_transferred = 0
        self.final_expected_files_transferred = None

        self.start_time = None
        self.bytes_transfer_speed = 0

        self._ongoing_progress = defaultdict(int)
        self._ongoing_total_sizes = {}

        self._result_handler_map = {
            QueuedResult: self._record_queued_result,
            ProgressResult: self._record_progress_result,
            SuccessResult: self._record_success_result,
            FailureResult: self._record_failure_result,
            WarningResult: self._record_warning_result,
            ErrorResult: self._record_error_result,
            CtrlCResult: self._record_error_result,
            FinalTotalSubmissionsResult: self._record_final_expected_files,
        }

    def expected_totals_are_final(self):
        return (
            self.final_expected_files_transferred ==
            self.expected_files_transferred
        )

    def __call__(self, result):
        """Record the result of an individual Result object"""
        self._result_handler_map.get(type(result), self._record_noop)(
            result=result)

    def _get_ongoing_dict_key(self, result):
        if not isinstance(result, BaseResult):
            raise ValueError(
                'Any result using _get_ongoing_dict_key must subclass from '
                'BaseResult. Provided result is of type: %s' % type(result)
            )
        key_parts = []
        for result_property in [result.transfer_type, result.src, result.dest]:
            if result_property is not None:
                key_parts.append(ensure_text_type(result_property))
        return u':'.join(key_parts)

    def _pop_result_from_ongoing_dicts(self, result):
        ongoing_key = self._get_ongoing_dict_key(result)
        total_progress = self._ongoing_progress.pop(ongoing_key, 0)
        total_file_size = self._ongoing_total_sizes.pop(ongoing_key, None)
        return total_progress, total_file_size

    def _record_noop(self, **kwargs):
        # If the result does not have a handler, then do nothing with it.
        pass

    def _record_queued_result(self, result, **kwargs):
        if self.start_time is None:
            self.start_time = time.time()
        total_transfer_size = result.total_transfer_size
        self._ongoing_total_sizes[
            self._get_ongoing_dict_key(result)] = total_transfer_size
        # The total transfer size can be None if we do not know the size
        # immediately so do not add to the total right away.
        if total_transfer_size:
            self.expected_bytes_transferred += total_transfer_size
        self.expected_files_transferred += 1

    def _record_progress_result(self, result, **kwargs):
        bytes_transferred = result.bytes_transferred
        self._update_ongoing_transfer_size_if_unknown(result)
        self._ongoing_progress[
            self._get_ongoing_dict_key(result)] += bytes_transferred
        self.bytes_transferred += bytes_transferred
        # Since the start time is captured in the result recorder and
        # capture timestamps in the subscriber, there is a chance that if
        # a progress result gets created right after the queued result
        # gets created that the timestamp on the progress result is less
        # than the timestamp of when the result processor actually
        # processes that initial queued result. So this will avoid
<<<<<<< HEAD
        # negative progress being displayed or zero divison occuring.
=======
        # negative progress being displayed or zero division occurring.
>>>>>>> 9e4094e4
        if result.timestamp > self.start_time:
            self.bytes_transfer_speed = self.bytes_transferred / (
                result.timestamp - self.start_time)

    def _update_ongoing_transfer_size_if_unknown(self, result):
        # This is a special case when the transfer size was previous not
        # known but was provided in a progress result.
        ongoing_key = self._get_ongoing_dict_key(result)

        # First, check if the total size is None, meaning its size is
        # currently unknown.
        if self._ongoing_total_sizes[ongoing_key] is None:
            total_transfer_size = result.total_transfer_size
            # If the total size is no longer None that means we just learned
            # of the size so let's update the appropriate places with this
            # knowledge
            if result.total_transfer_size is not None:
                self._ongoing_total_sizes[ongoing_key] = total_transfer_size
                # Figure out how many bytes have been unaccounted for as
                # the recorder has been keeping track of how many bytes
                # it has seen so far and add it to the total expected amount.
                ongoing_progress = self._ongoing_progress[ongoing_key]
                unaccounted_bytes = total_transfer_size - ongoing_progress
                self.expected_bytes_transferred += unaccounted_bytes
            # If we still do not know what the total transfer size is
            # just update the expected bytes with the know bytes transferred
            # as we know at the very least, those bytes are expected.
            else:
                self.expected_bytes_transferred += result.bytes_transferred

    def _record_success_result(self, result, **kwargs):
        self._pop_result_from_ongoing_dicts(result)
        self.files_transferred += 1

    def _record_failure_result(self, result, **kwargs):
        # If there was a failure, we want to account for the failure in
        # the count for bytes transferred by just adding on the remaining bytes
        # that did not get transferred.
        total_progress, total_file_size = self._pop_result_from_ongoing_dicts(
            result)
        if total_file_size is not None:
            progress_left = total_file_size - total_progress
            self.bytes_failed_to_transfer += progress_left

        self.files_failed += 1
        self.files_transferred += 1

    def _record_warning_result(self, **kwargs):
        self.files_warned += 1

    def _record_error_result(self, **kwargs):
        self.errors += 1

    def _record_final_expected_files(self, result, **kwargs):
        self.final_expected_files_transferred = result.total_submissions


class ResultPrinter(BaseResultHandler):
    _FILES_REMAINING = "{remaining_files} file(s) remaining"
    _ESTIMATED_EXPECTED_TOTAL = "~{expected_total}"
    _STILL_CALCULATING_TOTALS = " (calculating...)"
    BYTE_PROGRESS_FORMAT = (
        'Completed {bytes_completed}/{expected_bytes_completed} '
        '({transfer_speed}) with ' + _FILES_REMAINING
    )
    FILE_PROGRESS_FORMAT = (
        'Completed {files_completed} file(s) with ' + _FILES_REMAINING
    )
    SUCCESS_FORMAT = (
        u'{transfer_type}: {transfer_location}'
    )
    DRY_RUN_FORMAT = u'(dryrun) ' + SUCCESS_FORMAT
    FAILURE_FORMAT = (
        u'{transfer_type} failed: {transfer_location} {exception}'
    )
    # TODO: Add "warning: " prefix once all commands are converted to using
    # result printer and remove "warning: " prefix from ``create_warning``.
    WARNING_FORMAT = (
        u'{message}'
    )
    ERROR_FORMAT = (
        u'fatal error: {exception}'
    )
    CTRL_C_MSG = 'cancelled: ctrl-c received'

    SRC_DEST_TRANSFER_LOCATION_FORMAT = u'{src} to {dest}'
    SRC_TRANSFER_LOCATION_FORMAT = u'{src}'

    def __init__(self, result_recorder, out_file=None, error_file=None):
        """Prints status of ongoing transfer

        :type result_recorder: ResultRecorder
        :param result_recorder: The associated result recorder

        :type out_file: file-like obj
        :param out_file: Location to write progress and success statements.
            By default, the location is sys.stdout.

        :type error_file: file-like obj
        :param error_file: Location to write warnings and errors.
            By default, the location is sys.stderr.
        """
        self._result_recorder = result_recorder
        self._out_file = out_file
        if self._out_file is None:
            self._out_file = sys.stdout
        self._error_file = error_file
        if self._error_file is None:
            self._error_file = sys.stderr
        self._progress_length = 0
        self._result_handler_map = {
            ProgressResult: self._print_progress,
            SuccessResult: self._print_success,
            FailureResult: self._print_failure,
            WarningResult: self._print_warning,
            ErrorResult: self._print_error,
            CtrlCResult: self._print_ctrl_c,
            DryRunResult: self._print_dry_run,
            FinalTotalSubmissionsResult:
                self._clear_progress_if_no_more_expected_transfers,
        }

    def __call__(self, result):
        """Print the progress of the ongoing transfer based on a result"""
        self._result_handler_map.get(type(result), self._print_noop)(
            result=result)

    def _print_noop(self, **kwargs):
        # If the result does not have a handler, then do nothing with it.
        pass

    def _print_dry_run(self, result, **kwargs):
        statement = self.DRY_RUN_FORMAT.format(
            transfer_type=result.transfer_type,
            transfer_location=self._get_transfer_location(result)
        )
        statement = self._adjust_statement_padding(statement)
        self._print_to_out_file(statement)

    def _print_success(self, result, **kwargs):
        success_statement = self.SUCCESS_FORMAT.format(
            transfer_type=result.transfer_type,
            transfer_location=self._get_transfer_location(result)
        )
        success_statement = self._adjust_statement_padding(success_statement)
        self._print_to_out_file(success_statement)
        self._redisplay_progress()

    def _print_failure(self, result, **kwargs):
        failure_statement = self.FAILURE_FORMAT.format(
            transfer_type=result.transfer_type,
            transfer_location=self._get_transfer_location(result),
            exception=result.exception
        )
        failure_statement = self._adjust_statement_padding(failure_statement)
        self._print_to_error_file(failure_statement)
        self._redisplay_progress()

    def _print_warning(self, result, **kwargs):
        warning_statement = self.WARNING_FORMAT.format(message=result.message)
        warning_statement = self._adjust_statement_padding(warning_statement)
        self._print_to_error_file(warning_statement)
        self._redisplay_progress()

    def _print_error(self, result, **kwargs):
        self._flush_error_statement(
            self.ERROR_FORMAT.format(exception=result.exception))

    def _print_ctrl_c(self, result, **kwargs):
        self._flush_error_statement(self.CTRL_C_MSG)

    def _flush_error_statement(self, error_statement):
        error_statement = self._adjust_statement_padding(error_statement)
        self._print_to_error_file(error_statement)

    def _get_transfer_location(self, result):
        if result.dest is None:
            return self.SRC_TRANSFER_LOCATION_FORMAT.format(src=result.src)
        return self.SRC_DEST_TRANSFER_LOCATION_FORMAT.format(
            src=result.src, dest=result.dest)

    def _redisplay_progress(self):
        # Reset to zero because done statements are printed with new lines
        # meaning there are no carriage returns to take into account when
        # printing the next line.
        self._progress_length = 0
        self._add_progress_if_needed()

    def _add_progress_if_needed(self):
        if self._has_remaining_progress():
            self._print_progress()

    def _print_progress(self, **kwargs):
        # Get all of the statistics in the correct form.
        remaining_files = self._get_expected_total(
            str(self._result_recorder.expected_files_transferred -
                self._result_recorder.files_transferred)
        )

        # Create the display statement.
        if self._result_recorder.expected_bytes_transferred > 0:
            bytes_completed = human_readable_size(
                self._result_recorder.bytes_transferred +
                self._result_recorder.bytes_failed_to_transfer
            )
            expected_bytes_completed = self._get_expected_total(
                human_readable_size(
                    self._result_recorder.expected_bytes_transferred))

            transfer_speed = human_readable_size(
                self._result_recorder.bytes_transfer_speed) + '/s'
            progress_statement = self.BYTE_PROGRESS_FORMAT.format(
                bytes_completed=bytes_completed,
                expected_bytes_completed=expected_bytes_completed,
                transfer_speed=transfer_speed,
                remaining_files=remaining_files
            )
        else:
            # We're not expecting any bytes to be transferred, so we should
            # only print of information about number of files transferred.
            progress_statement = self.FILE_PROGRESS_FORMAT.format(
                files_completed=self._result_recorder.files_transferred,
                remaining_files=remaining_files
            )

        if not self._result_recorder.expected_totals_are_final():
            progress_statement += self._STILL_CALCULATING_TOTALS

        # Make sure that it overrides any previous progress bar.
        progress_statement = self._adjust_statement_padding(
                progress_statement, ending_char='\r')
        # We do not want to include the carriage return in this calculation
        # as progress length is used for determining whitespace padding.
        # So we subtract one off of the length.
        self._progress_length = len(progress_statement) - 1

        # Print the progress out.
        self._print_to_out_file(progress_statement)

    def _get_expected_total(self, expected_total):
        if not self._result_recorder.expected_totals_are_final():
            return self._ESTIMATED_EXPECTED_TOTAL.format(
                expected_total=expected_total)
        return expected_total

    def _adjust_statement_padding(self, print_statement, ending_char='\n'):
        print_statement = print_statement.ljust(self._progress_length, ' ')
        return print_statement + ending_char

    def _has_remaining_progress(self):
        if not self._result_recorder.expected_totals_are_final():
            return True
        actual = self._result_recorder.files_transferred
        expected = self._result_recorder.expected_files_transferred
        return actual != expected

    def _print_to_out_file(self, statement):
        uni_print(statement, self._out_file)

    def _print_to_error_file(self, statement):
        uni_print(statement, self._error_file)

    def _clear_progress_if_no_more_expected_transfers(self, **kwargs):
        if self._progress_length and not self._has_remaining_progress():
            uni_print(self._adjust_statement_padding(''), self._out_file)


class NoProgressResultPrinter(ResultPrinter):
    """A result printer that doesn't print progress"""
    def _print_progress(self, **kwargs):
        pass


class OnlyShowErrorsResultPrinter(ResultPrinter):
    """A result printer that only prints out errors"""
    def _print_progress(self, **kwargs):
        pass

    def _print_success(self, result, **kwargs):
        pass


class ResultProcessor(threading.Thread):
    def __init__(self, result_queue, result_handlers=None):
        """Thread to process results from result queue

        This includes recording statistics and printing transfer status

        :param result_queue: The result queue to process results from
        :param result_handlers: A list of callables that take a result in as
            a parameter to process the result for that handler.
        """
        threading.Thread.__init__(self)
        self._result_queue = result_queue
        self._result_handlers = result_handlers
        if self._result_handlers is None:
            self._result_handlers = []
        self._result_handlers_enabled = True

    def run(self):
        while True:
            try:
                result = self._result_queue.get(True)
                if isinstance(result, ShutdownThreadRequest):
                    LOGGER.debug(
                        'Shutdown request received in result processing '
                        'thread, shutting down result thread.')
                    break
                if self._result_handlers_enabled:
                    self._process_result(result)
                # ErrorResults are fatal to the command. If a fatal error
                # is seen, we know that the command is trying to shutdown
                # so disable all of the handlers and quickly consume all
                # of the results in the result queue in order to get to
                # the shutdown request to clean up the process.
                if isinstance(result, ErrorResult):
                    self._result_handlers_enabled = False
            except queue.Empty:
                pass

    def _process_result(self, result):
        for result_handler in self._result_handlers:
            try:
                result_handler(result)
            except Exception as e:
                LOGGER.debug(
                    'Error processing result %s with handler %s: %s',
                    result, result_handler, e, exc_info=True)


class CommandResultRecorder(object):
    def __init__(self, result_queue, result_recorder, result_processor):
        """Records the result for an entire command

        It will fully process all results in a result queue and determine
        a CommandResult representing the entire command.

        :type result_queue: queue.Queue
        :param result_queue: The result queue in which results are placed on
            and processed from

        :type result_recorder: ResultRecorder
        :param result_recorder: The result recorder to track the various
            results sent through the result queue

        :type result_processor: ResultProcessor
        :param result_processor: The result processor to process results
            placed on the queue
        """
        self.result_queue = result_queue
        self._result_recorder = result_recorder
        self._result_processor = result_processor

    def start(self):
        self._result_processor.start()

    def shutdown(self):
        self.result_queue.put(ShutdownThreadRequest())
        self._result_processor.join()

    def get_command_result(self):
        """Get the CommandResult representing the result of a command

        :rtype: CommandResult
        :returns: The CommandResult representing the total result from running
            a particular command
        """
        return CommandResult(
            self._result_recorder.files_failed + self._result_recorder.errors,
            self._result_recorder.files_warned
        )

    def notify_total_submissions(self, total):
        self.result_queue.put(FinalTotalSubmissionsResult(total))

    def __enter__(self):
        self.start()
        return self

    def __exit__(self, exc_type, exc_value, *args):
        if exc_type:
            LOGGER.debug('Exception caught during command execution: %s',
                         exc_value, exc_info=True)
            self.result_queue.put(ErrorResult(exception=exc_value))
            self.shutdown()
            return True
        self.shutdown()<|MERGE_RESOLUTION|>--- conflicted
+++ resolved
@@ -230,11 +230,7 @@
         # gets created that the timestamp on the progress result is less
         # than the timestamp of when the result processor actually
         # processes that initial queued result. So this will avoid
-<<<<<<< HEAD
-        # negative progress being displayed or zero divison occuring.
-=======
         # negative progress being displayed or zero division occurring.
->>>>>>> 9e4094e4
         if result.timestamp > self.start_time:
             self.bytes_transfer_speed = self.bytes_transferred / (
                 result.timestamp - self.start_time)
