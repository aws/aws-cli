--- conflicted
+++ resolved
@@ -686,118 +686,102 @@
             expected_result_release=expected_result_release,
         )
 
-<<<<<<< HEAD
+    def test_hive_step_with_step_monitoring_configuration_encryption_key_arn_only(
+        self,
+    ):
+        test_step_config = (
+            'Type=Hive,'
+            + 'ActionOnFailure=CANCEL_AND_WAIT,'
+            + 'Name=HiveWithAllFields,'
+            + self.HIVE_BASIC_ARGS
+            + ','
+            + 'EncryptionKeyArn="TestEncryptionKeyArn"'
+        )
+        cmd = self.prefix + test_step_config
+        expected_result = {
+            'JobFlowId': 'j-ABC',
+            'Steps': [
+                {
+                    'Name': 'HiveWithAllFields',
+                    'ActionOnFailure': 'CANCEL_AND_WAIT',
+                    'HadoopJarStep': self.HIVE_DEFAULT_SCRIPT_RUNNER_STEP,
+                    'StepMonitoringConfiguration': {
+                        'S3MonitoringConfiguration': {
+                            'EncryptionKeyArn': "TestEncryptionKeyArn"
+                        }
+                    },
+                }
+            ],
+        }
+        expected_result_release = copy.deepcopy(expected_result)
+        expected_result_release['Steps'][0]['HadoopJarStep'] = (
+            self.HIVE_DEFAULT_COMMAND_RUNNER_STEP
+        )
+
+        self.assert_params_for_ami_and_release_based_clusters(
+            cmd=cmd,
+            expected_result=expected_result,
+            expected_result_release=expected_result_release,
+        )
+
+    def test_hive_step_with_step_monitoring_configuration_no_log_uri_or_encryption_key_arn(
+        self,
+    ):
+        test_step_config = (
+            'Type=Hive,'
+            + 'ActionOnFailure=CANCEL_AND_WAIT,'
+            + 'Name=HiveWithAllFields,'
+            + self.HIVE_BASIC_ARGS
+        )
+        cmd = self.prefix + test_step_config
+        expected_result = {
+            'JobFlowId': 'j-ABC',
+            'Steps': [
+                {
+                    'Name': 'HiveWithAllFields',
+                    'ActionOnFailure': 'CANCEL_AND_WAIT',
+                    'HadoopJarStep': self.HIVE_DEFAULT_SCRIPT_RUNNER_STEP,
+                }
+            ],
+        }
+        expected_result_release = copy.deepcopy(expected_result)
+        expected_result_release['Steps'][0]['HadoopJarStep'] = (
+            self.HIVE_DEFAULT_COMMAND_RUNNER_STEP
+        )
+
+        self.assert_params_for_ami_and_release_based_clusters(
+            cmd=cmd,
+            expected_result=expected_result,
+            expected_result_release=expected_result_release,
+        )
+
+    def test_pig_step_with_default_fields(self):
+        cmd = self.prefix + 'Type=Pig,' + self.PIG_BASIC_ARGS
+        expected_result = {
+            'JobFlowId': 'j-ABC',
+            'Steps': [
+                {
+                    'Name': 'Pig program',
+                    'ActionOnFailure': 'CONTINUE',
+                    'HadoopJarStep': self.PIG_DEFAULT_SCRIPT_RUNNER_STEP,
+                }
+            ],
+        }
+        expected_result_release = copy.deepcopy(expected_result)
+        expected_result_release['Steps'][0]['HadoopJarStep'] = (
+            self.PIG_DEFAULT_COMMAND_RUNNER_STEP
+        )
+
+        self.assert_params_for_ami_and_release_based_clusters(
+            cmd=cmd,
+            expected_result=expected_result,
+            expected_result_release=expected_result_release,
+        )
+
     def test_pig_missing_args(self):
         cmd = self.prefix + 'Type=Pig'
         expected_error_msg = (
             '\naws: [ERROR]: The following '
-            + 'required parameters are missing for PigStepConfig: Args.\n'
-        )
-        self.assert_error_for_ami_and_release_based_clusters(
-            cmd=cmd,
-            expected_error_msg=expected_error_msg,
-            expected_result_release=expected_error_msg,
-        )
-
-    def test_pig_step_with_all_fields(self):
-=======
-    def test_hive_step_with_step_monitoring_configuration_encryption_key_arn_only(
-        self,
-    ):
->>>>>>> 9c9f138a
-        test_step_config = (
-            'Type=Hive,'
-            + 'ActionOnFailure=CANCEL_AND_WAIT,'
-            + 'Name=HiveWithAllFields,'
-            + self.HIVE_BASIC_ARGS
-            + ','
-            + 'EncryptionKeyArn="TestEncryptionKeyArn"'
-        )
-        cmd = self.prefix + test_step_config
-        expected_result = {
-            'JobFlowId': 'j-ABC',
-            'Steps': [
-                {
-                    'Name': 'HiveWithAllFields',
-                    'ActionOnFailure': 'CANCEL_AND_WAIT',
-                    'HadoopJarStep': self.HIVE_DEFAULT_SCRIPT_RUNNER_STEP,
-                    'StepMonitoringConfiguration': {
-                        'S3MonitoringConfiguration': {
-                            'EncryptionKeyArn': "TestEncryptionKeyArn"
-                        }
-                    },
-                }
-            ],
-        }
-        expected_result_release = copy.deepcopy(expected_result)
-        expected_result_release['Steps'][0]['HadoopJarStep'] = (
-            self.HIVE_DEFAULT_COMMAND_RUNNER_STEP
-        )
-
-        self.assert_params_for_ami_and_release_based_clusters(
-            cmd=cmd,
-            expected_result=expected_result,
-            expected_result_release=expected_result_release,
-        )
-
-    def test_hive_step_with_step_monitoring_configuration_no_log_uri_or_encryption_key_arn(
-        self,
-    ):
-        test_step_config = (
-            'Type=Hive,'
-            + 'ActionOnFailure=CANCEL_AND_WAIT,'
-            + 'Name=HiveWithAllFields,'
-            + self.HIVE_BASIC_ARGS
-        )
-        cmd = self.prefix + test_step_config
-        expected_result = {
-            'JobFlowId': 'j-ABC',
-            'Steps': [
-                {
-                    'Name': 'HiveWithAllFields',
-                    'ActionOnFailure': 'CANCEL_AND_WAIT',
-                    'HadoopJarStep': self.HIVE_DEFAULT_SCRIPT_RUNNER_STEP,
-                }
-            ],
-        }
-        expected_result_release = copy.deepcopy(expected_result)
-        expected_result_release['Steps'][0]['HadoopJarStep'] = (
-            self.HIVE_DEFAULT_COMMAND_RUNNER_STEP
-        )
-
-        self.assert_params_for_ami_and_release_based_clusters(
-            cmd=cmd,
-            expected_result=expected_result,
-            expected_result_release=expected_result_release,
-        )
-
-    def test_pig_step_with_default_fields(self):
-        cmd = self.prefix + 'Type=Pig,' + self.PIG_BASIC_ARGS
-        expected_result = {
-            'JobFlowId': 'j-ABC',
-            'Steps': [
-                {
-                    'Name': 'Pig program',
-                    'ActionOnFailure': 'CONTINUE',
-                    'HadoopJarStep': self.PIG_DEFAULT_SCRIPT_RUNNER_STEP,
-                }
-            ],
-        }
-        expected_result_release = copy.deepcopy(expected_result)
-        expected_result_release['Steps'][0]['HadoopJarStep'] = (
-            self.PIG_DEFAULT_COMMAND_RUNNER_STEP
-        )
-
-        self.assert_params_for_ami_and_release_based_clusters(
-            cmd=cmd,
-            expected_result=expected_result,
-            expected_result_release=expected_result_release,
-        )
-
-    def test_pig_missing_args(self):
-        cmd = self.prefix + 'Type=Pig'
-        expected_error_msg = (
-            '\naws: error: The following '
             + 'required parameters are missing for PigStepConfig: Args.\n'
         )
         self.assert_error_for_ami_and_release_based_clusters(
