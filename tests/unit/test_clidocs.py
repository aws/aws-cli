# Copyright 2014 Amazon.com, Inc. or its affiliates. All Rights Reserved.
#
# Licensed under the Apache License, Version 2.0 (the "License"). You
# may not use this file except in compliance with the License. A copy of
# the License is located at
#
#     http://aws.amazon.com/apache2.0/
#
# or in the "license" file accompanying this file. This file is
# distributed on an "AS IS" BASIS, WITHOUT WARRANTIES OR CONDITIONS OF
# ANY KIND, either express or implied. See the License for the specific
# language governing permissions and limitations under the License.
import json

from botocore.model import (
    DenormalizedStructureBuilder,
    ListShape,
    MapShape,
    Shape,
    ShapeResolver,
    StringShape,
    StructureShape,
)

from awscli.arguments import CustomArgument
from awscli.bcdoc.restdoc import ReSTDocument
from awscli.clidocs import (
    CLIDocumentEventHandler,
    GlobalOptionsDocumenter,
    OperationDocumentEventHandler,
    TopicDocumentEventHandler,
    TopicListerDocumentEventHandler,
)
from awscli.help import (
    HelpCommand,
    ServiceHelpCommand,
    TopicHelpCommand,
    TopicListerCommand,
)
from awscli.testutils import FileCreator, mock, unittest


class TestRecursiveShapes(unittest.TestCase):
    def setUp(self):
        self.arg_table = {}
        self.help_command = mock.Mock()
        self.help_command.event_class = 'custom'
        self.help_command.arg_table = self.arg_table
        self.operation_model = mock.Mock()
        self.operation_model.service_model.operation_names = []
        self.help_command.obj = self.operation_model
        self.operation_handler = OperationDocumentEventHandler(
            self.help_command
        )

    def assert_rendered_docs_contain(self, expected):
        writes = [
            args[0][0] for args in self.help_command.doc.write.call_args_list
        ]
        writes = '\n'.join(writes)
        self.assertIn(expected, writes)

    def assert_proper_indentation(self):
        indent = self.help_command.doc.style.indent.call_count
        dedent = self.help_command.doc.style.dedent.call_count
        message = 'Imbalanced indentation: indent (%s) != dedent (%s)'
        self.assertEqual(indent, dedent, message % (indent, dedent))

    def test_handle_recursive_input(self):
        shape_map = {
            'RecursiveStruct': {
                'type': 'structure',
                'members': {
                    'A': {'shape': 'NonRecursive'},
                    'B': {'shape': 'RecursiveStruct'},
                },
            },
            'NonRecursive': {'type': 'string'},
        }
        shape = StructureShape(
            'RecursiveStruct',
            shape_map['RecursiveStruct'],
            ShapeResolver(shape_map),
        )

        self.arg_table['arg-name'] = mock.Mock(argument_model=shape)
        self.operation_handler.doc_option_example(
            'arg-name', self.help_command, 'process-cli-arg.foo.bar'
        )
        self.assert_rendered_docs_contain('{ ... recursive ... }')

    def test_handle_recursive_output(self):
        shape_map = {
            'RecursiveStruct': {
                'type': 'structure',
                'members': {
                    'A': {'shape': 'NonRecursive'},
                    'B': {'shape': 'RecursiveStruct'},
                },
            },
            'NonRecursive': {'type': 'string'},
        }
        shape = StructureShape(
            'RecursiveStruct',
            shape_map['RecursiveStruct'],
            ShapeResolver(shape_map),
        )

        operation_model = mock.Mock()
        operation_model.output_shape = shape
        self.help_command.obj = operation_model
        self.operation_handler.doc_output(self.help_command, 'event-name')
        self.assert_rendered_docs_contain('( ... recursive ... )')

    def test_handle_empty_nested_struct(self):
        shape_map = {
            'InputStruct': {
                'type': 'structure',
                'members': {
                    'A': {'shape': 'Empty'},
                },
            },
            'Empty': {'type': 'structure', 'members': {}},
        }
        shape = StructureShape(
            'InputStruct', shape_map['InputStruct'], ShapeResolver(shape_map)
        )

        self.arg_table['arg-name'] = mock.Mock(argument_model=shape)
        self.operation_handler.doc_option_example(
            'arg-name', self.help_command, 'process-cli-arg.foo.bar'
        )
        self.assert_proper_indentation()

    def test_handle_no_output_shape(self):
        operation_model = mock.Mock()
        operation_model.output_shape = None
        self.help_command.obj = operation_model
        self.operation_handler.doc_output(self.help_command, 'event-name')
        self.assert_rendered_docs_contain('None')

    def test_handle_memberless_output_shape(self):
        shape_map = {'NoMembers': {'type': 'structure', 'members': {}}}
        shape = StructureShape(
            'NoMembers', shape_map['NoMembers'], ShapeResolver(shape_map)
        )

        operation_model = mock.Mock()
        operation_model.output_shape = shape
        self.help_command.obj = operation_model
        self.operation_handler.doc_output(self.help_command, 'event-name')
        self.assert_rendered_docs_contain('None')


class TestCLIDocumentEventHandler(unittest.TestCase):
    def setUp(self):
        self.session = mock.Mock()
        self.obj = None
        self.command_table = {}
        self.arg_table = {}
        self.name = 'my-command'
        self.event_class = 'aws'

    def create_help_command(self):
        help_command = mock.Mock()
        help_command.doc = ReSTDocument()
        help_command.event_class = 'custom'
        help_command.arg_table = {}
        operation_model = mock.Mock()
        operation_model.documentation = 'description'
        operation_model.service_model.operation_names = []
        help_command.obj = operation_model
        return help_command

    def create_tagged_union_shape(self):
        shape_model = {'type': 'structure', 'union': True, 'members': {}}
        tagged_union = StructureShape('tagged_union', shape_model)
        return tagged_union

    def get_help_docs_for_argument(self, shape):
        arg_table = {'arg-name': mock.Mock(argument_model=shape)}
        help_command = mock.Mock()
        help_command.doc = ReSTDocument()
        help_command.event_class = 'custom'
        help_command.arg_table = arg_table
        operation_model = mock.Mock()
        operation_model.service_model.operation_names = []
        help_command.obj = operation_model
        operation_handler = OperationDocumentEventHandler(help_command)
        operation_handler.doc_option('arg-name', help_command)
        return help_command.doc.getvalue().decode('utf-8')

    def test_breadcrumbs_man(self):
        # Create an arbitrary help command class. This was chosen
        # because it is fairly easy to instantiate.
        help_cmd = ServiceHelpCommand(
            self.session,
            self.obj,
            self.command_table,
            self.arg_table,
            self.name,
            self.event_class,
        )

        doc_handler = CLIDocumentEventHandler(help_cmd)
        doc_handler.doc_breadcrumbs(help_cmd)
        # These should not show up in the man page
        self.assertEqual(help_cmd.doc.getvalue().decode('utf-8'), '')

    def test_breadcrumbs_html(self):
        help_cmd = ServiceHelpCommand(
            self.session,
            self.obj,
            self.command_table,
            self.arg_table,
            self.name,
            self.event_class,
        )
        help_cmd.doc.target = 'html'
        doc_handler = CLIDocumentEventHandler(help_cmd)
        doc_handler.doc_breadcrumbs(help_cmd)
        self.assertEqual(
            help_cmd.doc.getvalue().decode('utf-8'), '[ :ref:`aws <cli:aws>` ]'
        )

    def test_breadcrumbs_service_command_html(self):
        help_cmd = ServiceHelpCommand(
            self.session,
            self.obj,
            self.command_table,
            self.arg_table,
            self.name,
            'ec2',
        )
        help_cmd.doc.target = 'html'
        doc_handler = CLIDocumentEventHandler(help_cmd)
        doc_handler.doc_breadcrumbs(help_cmd)
        self.assertEqual(
            help_cmd.doc.getvalue().decode('utf-8'), '[ :ref:`aws <cli:aws>` ]'
        )

    def test_breadcrumbs_operation_command_html(self):
        help_cmd = ServiceHelpCommand(
            self.session,
            self.obj,
            self.command_table,
            self.arg_table,
            self.name,
            'ec2.run-instances',
        )
        help_cmd.doc.target = 'html'
        doc_handler = CLIDocumentEventHandler(help_cmd)
        doc_handler.doc_breadcrumbs(help_cmd)
        self.assertEqual(
            help_cmd.doc.getvalue().decode('utf-8'),
            '[ :ref:`aws <cli:aws>` . :ref:`ec2 <cli:aws ec2>` ]',
        )

    def test_breadcrumbs_wait_command_html(self):
        help_cmd = ServiceHelpCommand(
            self.session,
            self.obj,
            self.command_table,
            self.arg_table,
            self.name,
            's3api.wait.object-exists',
        )
        help_cmd.doc.target = 'html'
        doc_handler = CLIDocumentEventHandler(help_cmd)
        doc_handler.doc_breadcrumbs(help_cmd)
        self.assertEqual(
            help_cmd.doc.getvalue().decode('utf-8'),
            (
                '[ :ref:`aws <cli:aws>` . :ref:`s3api <cli:aws s3api>`'
                ' . :ref:`wait <cli:aws s3api wait>` ]'
            ),
        )

    def test_documents_json_header_shape(self):
        shape = {
            'type': 'string',
            'jsonvalue': True,
            'location': 'header',
            'locationName': 'X-Amz-Header-Name',
        }
        shape = StringShape('JSONValueArg', shape)
        rendered = self.get_help_docs_for_argument(shape)
        self.assertIn('(JSON)', rendered)

    def test_documents_enum_values(self):
        shape = {'type': 'string', 'enum': ['FOO', 'BAZ']}
        shape = StringShape('EnumArg', shape)
        rendered = self.get_help_docs_for_argument(shape)
        self.assertIn('Possible values', rendered)
        self.assertIn('FOO', rendered)
        self.assertIn('BAZ', rendered)

    def test_documents_recursive_input(self):
        shape_map = {
            'RecursiveStruct': {
                'type': 'structure',
                'members': {
                    'A': {'shape': 'NonRecursive'},
                    'B': {'shape': 'RecursiveStruct'},
                },
            },
            'NonRecursive': {'type': 'string'},
        }
        shape = StructureShape(
            'RecursiveStruct',
            shape_map['RecursiveStruct'],
            ShapeResolver(shape_map),
        )
        rendered = self.get_help_docs_for_argument(shape)
        self.assertIn('( ... recursive ... )', rendered)

    def test_documents_nested_structure(self):
        shape_map = {
            'UpperStructure': {
                'type': 'structure',
                'members': {
                    'A': {'shape': 'NestedStruct'},
                    'B': {'shape': 'NestedStruct'},
                },
            },
            'NestedStruct': {
                'type': 'structure',
                'members': {
                    'Nested_A': {'shape': 'Line'},
                    'Nested_B': {'shape': 'Line'},
                },
            },
            'Line': {'type': 'string'},
        }
        shape = StructureShape(
            'UpperStructure',
            shape_map['UpperStructure'],
            ShapeResolver(shape_map),
        )
        rendered = self.get_help_docs_for_argument(shape)
        self.assertEqual(rendered.count('A -> (structure)'), 1)
        self.assertEqual(rendered.count('B -> (structure)'), 1)
        self.assertEqual(rendered.count('Nested_A -> (string)'), 2)
        self.assertEqual(rendered.count('Nested_B -> (string)'), 2)

    def test_documents_nested_list(self):
        shape_map = {
            'UpperList': {
                'type': 'list',
                'member': {'shape': 'NestedStruct'},
            },
            'NestedStruct': {
                'type': 'structure',
                'members': {
                    'Nested_A': {'shape': 'Line'},
                    'Nested_B': {'shape': 'Line'},
                },
            },
            'Line': {'type': 'string'},
        }
        shape = ListShape(
            'UpperList', shape_map['UpperList'], ShapeResolver(shape_map)
        )
        rendered = self.get_help_docs_for_argument(shape)
        self.assertEqual(rendered.count('(structure)'), 1)
        self.assertEqual(rendered.count('Nested_A -> (string)'), 1)
        self.assertEqual(rendered.count('Nested_B -> (string)'), 1)

    def test_documents_nested_map(self):
        shape_map = {
            'UpperMap': {
                'type': 'map',
                'key': {'shape': 'NestedStruct'},
                'value': {'shape': 'NestedStruct'},
            },
            'NestedStruct': {
                'type': 'structure',
                'members': {
                    'Nested_A': {'shape': 'Line'},
                    'Nested_B': {'shape': 'Line'},
                },
            },
            'Line': {'type': 'string'},
        }
        shape = MapShape(
            'UpperMap', shape_map['UpperMap'], ShapeResolver(shape_map)
        )
        rendered = self.get_help_docs_for_argument(shape)
        self.assertEqual(rendered.count('key -> (structure)'), 1)
        self.assertEqual(rendered.count('value -> (structure)'), 1)
        self.assertEqual(rendered.count('Nested_A -> (string)'), 2)
        self.assertEqual(rendered.count('Nested_B -> (string)'), 2)

    def test_description_only_for_crosslink_manpage(self):
        help_command = self.create_help_command()
        operation_handler = OperationDocumentEventHandler(help_command)
        operation_handler.doc_description(help_command=help_command)
        rendered = help_command.doc.getvalue().decode('utf-8')
        # The links are generated in the "man" mode.
        self.assertIn('See also: AWS API Documentation', rendered)

    def test_includes_webapi_crosslink_in_html(self):
        help_command = self.create_help_command()
        # Configure this for 'html' generation:
        help_command.obj.service_model.metadata = {'uid': 'service-1-2-3'}
        help_command.obj.name = 'myoperation'
        help_command.doc.target = 'html'

        operation_handler = OperationDocumentEventHandler(help_command)
        operation_handler.doc_description(help_command=help_command)
        rendered = help_command.doc.getvalue().decode('utf-8')
        # Should expect an externa link because we're generating html.
        self.assertIn(
            'See also: `AWS API Documentation '
            '<https://docs.aws.amazon.com/goto/'
            'WebAPI/service-1-2-3/myoperation>`_',
            rendered,
        )

    def test_includes_streaming_blob_options(self):
        help_command = self.create_help_command()
        blob_shape = Shape('blob_shape', {'type': 'blob'})
        blob_shape.serialization = {'streaming': True}
        blob_arg = CustomArgument('blob_arg', argument_model=blob_shape)
        help_command.arg_table = {'blob_arg': blob_arg}
        operation_handler = OperationDocumentEventHandler(help_command)
        operation_handler.doc_option(
            arg_name='blob_arg', help_command=help_command
        )
        rendered = help_command.doc.getvalue().decode('utf-8')
        self.assertIn('streaming blob', rendered)

    def test_streaming_blob_comes_after_docstring(self):
        help_command = self.create_help_command()
        blob_shape = Shape('blob_shape', {'type': 'blob'})
        blob_shape.serialization = {'streaming': True}
        blob_arg = CustomArgument(
            name='blob_arg', argument_model=blob_shape, help_text='FooBar'
        )
        help_command.arg_table = {'blob_arg': blob_arg}
        operation_handler = OperationDocumentEventHandler(help_command)
        operation_handler.doc_option(
            arg_name='blob_arg', help_command=help_command
        )
        rendered = help_command.doc.getvalue().decode('utf-8')
        self.assertRegex(rendered, r'FooBar[\s\S]*streaming blob')

    def test_includes_tagged_union_options(self):
        help_command = self.create_help_command()
        tagged_union = self.create_tagged_union_shape()
        arg = CustomArgument(name='tagged_union', argument_model=tagged_union)
        help_command.arg_table = {'tagged_union': arg}
        operation_handler = OperationDocumentEventHandler(help_command)
        operation_handler.doc_option(
            arg_name='tagged_union', help_command=help_command
        )
        rendered = help_command.doc.getvalue().decode('utf-8')
        self.assertIn('(tagged union structure)', rendered)

    def test_tagged_union_comes_after_docstring_options(self):
        help_command = self.create_help_command()
        tagged_union = self.create_tagged_union_shape()
        arg = CustomArgument(
            name='tagged_union',
            argument_model=tagged_union,
            help_text='FooBar',
        )
        help_command.arg_table = {'tagged_union': arg}
        operation_handler = OperationDocumentEventHandler(help_command)
        operation_handler.doc_option(
            arg_name='tagged_union', help_command=help_command
        )
        rendered = help_command.doc.getvalue().decode('utf-8')
        self.assertRegex(rendered, r'FooBar[\s\S]*Tagged Union')

    def test_tagged_union_comes_after_docstring_output(self):
        help_command = self.create_help_command()
        tagged_union = self.create_tagged_union_shape()
        tagged_union.documentation = "FooBar"
        shape = (
            DenormalizedStructureBuilder()
            .with_members(
                {
                    'foo': {
                        'type': 'structure',
                        'union': True,
                        'documentation': 'FooBar',
                        'members': {},
                    }
                }
            )
            .build_model()
        )
        help_command.obj.output_shape = shape
        operation_handler = OperationDocumentEventHandler(help_command)
        operation_handler.doc_output(
            help_command=help_command, event_name='foobar'
        )
        rendered = help_command.doc.getvalue().decode('utf-8')
        self.assertRegex(rendered, r'FooBar[\s\S]*Tagged Union')

<<<<<<< HEAD
    def test_documents_required_parameters(self):
        """Tests that required parameters are correctly documented."""
        shape_map = {
            'ParentStructure': {
                'type': 'structure',
                'required': ['RequiredParameter'],
                'members': {
                    'RequiredParameter': {'shape': 'StringMember'},
                    'OptionalParameter': {'shape': 'StringMember'},
                }
            },
            'StringMember': {'type': 'string'},
        }

        resolver = ShapeResolver(shape_map)
        parent_shape = StructureShape(
            'ParentStructure',
            shape_map['ParentStructure'],
            resolver
        )

        rendered = self.get_help_docs_for_argument(parent_shape)

        required_index = rendered.find('RequiredParameter -> (string)')
        optional_index = rendered.find('OptionalParameter -> (string)')

        self.assertIn('This parameter is required', rendered[required_index:optional_index])
        optional_text = rendered[optional_index:]
        self.assertNotIn('This parameter is required', optional_text)
=======
    def test_documents_constraints(self):
        shape = {'type': 'string', 'min': 0, 'max': 10, 'pattern': '.*'}
        shape = StringShape('ConstrainedArg', shape)
        arg = CustomArgument('ConstrainedArg', argument_model=shape)
        help_command = self.create_help_command()
        help_command.arg_table = {'ConstrainedArg': arg}
        operation_handler = OperationDocumentEventHandler(help_command)
        operation_handler.doc_option(
            arg_name='ConstrainedArg', help_command=help_command
        )
        rendered = help_command.doc.getvalue().decode('utf-8')
        self.assertIn('Constraints', rendered)
        self.assertIn('min: ``0``', rendered)
        self.assertIn('max: ``10``', rendered)
        self.assertIn('pattern: ``.*``', rendered)
>>>>>>> f43ce443


class TestTopicDocumentEventHandlerBase(unittest.TestCase):
    def setUp(self):
        self.session = mock.Mock()
        self.file_creator = FileCreator()

        self.tags_dict = {}

        # Make a temporary json index to base information on
        self.json_index = self.file_creator.create_file('index.json', '')
        with open(self.json_index, 'w') as f:
            json.dump(self.tags_dict, f, indent=4, sort_keys=True)

        self.index_patch = mock.patch(
            'awscli.topictags.TopicTagDB.index_file', self.json_index
        )
        self.dir_patch = mock.patch(
            'awscli.topictags.TopicTagDB.topic_dir', self.file_creator.rootdir
        )
        self.index_patch.start()
        self.dir_patch.start()

    def tearDown(self):
        self.dir_patch.stop()
        self.index_patch.stop()
        self.file_creator.remove_all()


class TestTopicListerDocumentEventHandler(TestTopicDocumentEventHandlerBase):
    def setUp(self):
        super(TestTopicListerDocumentEventHandler, self).setUp()
        self.descriptions = [
            'This describes the first topic',
            'This describes the second topic',
            'This describes the third topic',
        ]
        self.tags_dict = {
            'topic-name-1': {
                'title': ['The first topic title'],
                'description': [self.descriptions[0]],
                'category': ['General'],
            },
            'topic-name-2': {
                'title': ['The second topic title'],
                'description': [self.descriptions[1]],
                'category': ['S3'],
            },
            'topic-name-3': {
                'title': ['The third topic title'],
                'description': [self.descriptions[2]],
                'category': ['General'],
            },
        }

        with open(self.json_index, 'w') as f:
            json.dump(self.tags_dict, f, indent=4, sort_keys=True)

        self.cmd = TopicListerCommand(self.session)
        self.doc_handler = TopicListerDocumentEventHandler(self.cmd)

    def test_breadcrumbs(self):
        self.doc_handler.doc_breadcrumbs(self.cmd)
        self.assertEqual(self.cmd.doc.getvalue().decode('utf-8'), '')
        self.cmd.doc.target = 'html'
        self.doc_handler.doc_breadcrumbs(self.cmd)
        self.assertEqual(
            '[ :ref:`aws <cli:aws>` ]', self.cmd.doc.getvalue().decode('utf-8')
        )

    def test_title(self):
        self.doc_handler.doc_title(self.cmd)
        title_contents = self.cmd.doc.getvalue().decode('utf-8')
        self.assertIn('.. _cli:aws help %s:' % self.cmd.name, title_contents)
        self.assertIn('AWS CLI Topic Guide', title_contents)

    def test_description(self):
        self.doc_handler.doc_description(self.cmd)
        self.assertIn(
            'This is the AWS CLI Topic Guide',
            self.cmd.doc.getvalue().decode('utf-8'),
        )

    def test_subitems_start(self):
        ref_output = [
            '-------\nGeneral\n-------',
            (
                '* topic-name-1: %s\n'
                '* topic-name-3: %s\n'
                % (self.descriptions[0], self.descriptions[2])
            ),
            '--\nS3\n--',
            '* topic-name-2: %s\n' % self.descriptions[1],
        ]

        self.doc_handler.doc_subitems_start(self.cmd)
        contents = self.cmd.doc.getvalue().decode('utf-8')

        for line in ref_output:
            self.assertIn(line, contents)
        # Make sure the toctree is not in the man page
        self.assertNotIn('.. toctree::', contents)

    def test_subitems_start_html(self):
        self.cmd.doc.target = 'html'
        ref_output = [
            '-------\nGeneral\n-------',
            (
                '* :ref:`topic-name-1 <cli:aws help topic-name-1>`: %s\n'
                '* :ref:`topic-name-3 <cli:aws help topic-name-3>`: %s\n'
                % (self.descriptions[0], self.descriptions[2])
            ),
            '--\nS3\n--',
            (
                '* :ref:`topic-name-2 <cli:aws help topic-name-2>`: %s\n'
                % self.descriptions[1]
            ),
        ]

        self.doc_handler.doc_subitems_start(self.cmd)
        contents = self.cmd.doc.getvalue().decode('utf-8')

        for line in ref_output:
            self.assertIn(line, contents)
        # Make sure the hidden toctree is in the html
        self.assertIn('.. toctree::', contents)
        self.assertIn(':hidden:', contents)


class TestTopicDocumentEventHandler(TestTopicDocumentEventHandlerBase):
    def setUp(self):
        super(TestTopicDocumentEventHandler, self).setUp()
        self.name = 'topic-name-1'
        self.title = 'The first topic title'
        self.description = 'This is about the first topic'
        self.category = 'General'
        self.related_command = 'foo'
        self.related_topic = 'topic-name-2'
        self.topic_body = 'Hello World!'

        self.tags_dict = {
            self.name: {
                'title': [self.title],
                'description': [self.description],
                'category': [self.category],
                'related topic': [self.related_topic],
                'related command': [self.related_command],
            }
        }
        with open(self.json_index, 'w') as f:
            json.dump(self.tags_dict, f, indent=4, sort_keys=True)

        self.cmd = TopicHelpCommand(self.session, self.name)
        self.doc_handler = TopicDocumentEventHandler(self.cmd)

    def test_breadcrumbs(self):
        self.doc_handler.doc_breadcrumbs(self.cmd)
        self.assertEqual(self.cmd.doc.getvalue().decode('utf-8'), '')
        self.cmd.doc.target = 'html'
        self.doc_handler.doc_breadcrumbs(self.cmd)
        self.assertEqual(
            '[ :ref:`aws <cli:aws>` . :ref:`topics <cli:aws help topics>` ]',
            self.cmd.doc.getvalue().decode('utf-8'),
        )

    def test_title(self):
        self.doc_handler.doc_title(self.cmd)
        title_contents = self.cmd.doc.getvalue().decode('utf-8')
        self.assertIn('.. _cli:aws help %s:' % self.name, title_contents)
        self.assertIn(self.title, title_contents)

    def test_description(self):
        lines = [
            ':title: ' + self.title,
            ':description: ' + self.description,
            ':category:' + self.category,
            ':related command: ' + self.related_command,
            ':related topic: ' + self.related_topic,
            self.topic_body,
        ]
        body = '\n'.join(lines)
        self.file_creator.create_file(self.name + '.rst', body)
        self.doc_handler.doc_description(self.cmd)
        contents = self.cmd.doc.getvalue().decode('utf-8')
        self.assertIn(self.topic_body, contents)
        self.assertNotIn(':title ' + self.title, contents)

    def test_description_no_tags(self):
        lines = [self.topic_body]
        body = '\n'.join(lines)
        self.file_creator.create_file(self.name + '.rst', body)
        self.doc_handler.doc_description(self.cmd)
        contents = self.cmd.doc.getvalue().decode('utf-8')
        self.assertIn(self.topic_body, contents)

    def test_description_tags_in_body(self):
        lines = [
            ':title: ' + self.title,
            ':description: ' + self.description,
            ':related command: ' + self.related_command,
        ]
        body_lines = [
            ':related_topic: ' + self.related_topic,
            self.topic_body,
            ':foo: bar',
        ]
        body = '\n'.join(lines + body_lines)
        ref_body = '\n'.join(body_lines)
        self.file_creator.create_file(self.name + '.rst', body)
        self.doc_handler.doc_description(self.cmd)
        contents = self.cmd.doc.getvalue().decode('utf-8')
        self.assertIn(ref_body, contents)

    def test_excludes_global_options(self):
        self.doc_handler.doc_global_option(self.cmd)
        global_options = self.cmd.doc.getvalue().decode('utf-8')
        self.assertNotIn('Global Options', global_options)


class TestGlobalOptionsDocumenter(unittest.TestCase):
    def create_help_command(self):
        types = ['blob', 'integer', 'boolean', 'string']
        arg_table = {}
        for t in types:
            name = f'{t}_type'
            help_text = f'This arg type is {t}'
            choices = ['A', 'B', 'C'] if t == 'string' else []
            arg_table[name] = CustomArgument(
                name=name,
                cli_type_name=t,
                help_text=help_text,
                choices=choices,
            )
        help_command = mock.Mock(spec=HelpCommand)
        help_command.arg_table = arg_table
        help_command.doc = ReSTDocument()
        return help_command

    def create_documenter(self):
        return GlobalOptionsDocumenter(self.create_help_command())

    def test_doc_global_options(self):
        documenter = self.create_documenter()
        options = documenter.doc_global_options()
        self.assertIn('``--string_type`` (string)', options)
        self.assertIn('``--integer_type`` (integer)', options)
        self.assertIn('``--boolean_type`` (boolean)', options)
        self.assertIn('``--blob_type`` (blob)', options)
        self.assertIn('*   A', options)
        self.assertIn('*   B', options)
        self.assertIn('*   C', options)

    def test_doc_global_synopsis(self):
        documenter = self.create_documenter()
        synopsis = documenter.doc_global_synopsis()
        self.assertIn('[--string_type <value>]', synopsis)
        self.assertIn('[--integer_type <value>]', synopsis)
        self.assertIn('[--boolean_type]', synopsis)
        self.assertIn('[--blob_type <value>]', synopsis)<|MERGE_RESOLUTION|>--- conflicted
+++ resolved
@@ -499,7 +499,6 @@
         rendered = help_command.doc.getvalue().decode('utf-8')
         self.assertRegex(rendered, r'FooBar[\s\S]*Tagged Union')
 
-<<<<<<< HEAD
     def test_documents_required_parameters(self):
         """Tests that required parameters are correctly documented."""
         shape_map = {
@@ -529,7 +528,7 @@
         self.assertIn('This parameter is required', rendered[required_index:optional_index])
         optional_text = rendered[optional_index:]
         self.assertNotIn('This parameter is required', optional_text)
-=======
+
     def test_documents_constraints(self):
         shape = {'type': 'string', 'min': 0, 'max': 10, 'pattern': '.*'}
         shape = StringShape('ConstrainedArg', shape)
@@ -545,7 +544,6 @@
         self.assertIn('min: ``0``', rendered)
         self.assertIn('max: ``10``', rendered)
         self.assertIn('pattern: ``.*``', rendered)
->>>>>>> f43ce443
 
 
 class TestTopicDocumentEventHandlerBase(unittest.TestCase):
