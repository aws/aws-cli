--- conflicted
+++ resolved
@@ -4,11 +4,7 @@
 import argparse
 import os
 
-<<<<<<< HEAD
 from scripts.performance.benchmark_utils import BenchmarkHarness, BenchmarkSuite
-=======
-from scripts.performance.benchmark_utils import BenchmarkHarness
->>>>>>> f7ccfa0b
 
 _BENCHMARK_DEFINITIONS = os.path.join(
     os.path.dirname(os.path.abspath(__file__)), 'benchmarks.json'
@@ -55,7 +51,11 @@
         help='The number of iterations to repeat the benchmark for.',
     )
     parser.add_argument(
-<<<<<<< HEAD
+        '--debug-dir',
+        default=None,
+        help='If supplied, writes the output of the child process for each benchmark to a file in this directory.',
+    )
+    parser.add_argument(
         "--num-chunks",
         default=None,
         type=int,
@@ -102,11 +102,4 @@
         harness.run_benchmarks(test_cases, parsed_args)
 
 if __name__ == "__main__":
-    main()
-=======
-        '--debug-dir',
-        default=None,
-        help='If supplied, writes the output of the child process for each benchmark to a file in this directory.',
-    )
-    harness.run_benchmarks(parser.parse_args())
->>>>>>> f7ccfa0b
+    main()