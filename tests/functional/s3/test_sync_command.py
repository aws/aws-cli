# Copyright 2013 Amazon.com, Inc. or its affiliates. All Rights Reserved.
#
# Licensed under the Apache License, Version 2.0 (the "License"). You
# may not use this file except in compliance with the License. A copy of
# the License is located at
#
#     http://aws.amazon.com/apache2.0/
#
# or in the "license" file accompanying this file. This file is
# distributed on an "AS IS" BASIS, WITHOUT WARRANTIES OR CONDITIONS OF
# ANY KIND, either express or implied. See the License for the specific
# language governing permissions and limitations under the License.
from awscli.testutils import BaseAWSCommandParamsTest, FileCreator
import os

from awscli.compat import six


class TestSyncCommand(BaseAWSCommandParamsTest):

    prefix = 's3 sync '

    def setUp(self):
        super(TestSyncCommand, self).setUp()
        self.files = FileCreator()

    def tearDown(self):
        super(TestSyncCommand, self).tearDown()
        self.files.remove_all()

    def test_website_redirect_ignore_paramfile(self):
        full_path = self.files.create_file('foo.txt', 'mycontent')
        cmdline = '%s %s s3://bucket/key.txt --website-redirect %s' % \
            (self.prefix, self.files.rootdir, 'http://someserver')
        self.parsed_responses = [
            {"CommonPrefixes": [], "Contents": []},
            {'ETag': '"c8afdb36c52cf4727836669019e69222"'}
        ]
        self.run_cmd(cmdline, expected_rc=0)

        # The only operations we should have called are ListObjects/PutObject.
        self.assertEqual(len(self.operations_called), 2, self.operations_called)
        self.assertEqual(self.operations_called[0][0].name, 'ListObjects')
        self.assertEqual(self.operations_called[1][0].name, 'PutObject')
        # Make sure that the specified web address is used as opposed to the
        # contents of the web address when uploading the object
        self.assertEqual(
            self.operations_called[1][1]['WebsiteRedirectLocation'],
            'http://someserver'
        )

    def test_no_recursive_option(self):
        cmdline = '. s3://mybucket --recursive'
        # Return code will be 2 for invalid parameter ``--recursive``
        self.run_cmd(cmdline, expected_rc=2)

    def test_sync_from_non_existant_directory(self):
        non_existant_directory = os.path.join(self.files.rootdir, 'fakedir')
        cmdline = '%s %s s3://bucket/' % (self.prefix, non_existant_directory)
        self.parsed_responses = [
            {"CommonPrefixes": [], "Contents": []}
        ]
        _, stderr, _ = self.run_cmd(cmdline, expected_rc=255)
        self.assertIn('does not exist', stderr)

    def test_sync_to_non_existant_directory(self):
        key = 'foo.txt'
        non_existant_directory = os.path.join(self.files.rootdir, 'fakedir')
        cmdline = '%s s3://bucket/ %s' % (self.prefix, non_existant_directory)
        self.parsed_responses = [
            {"CommonPrefixes": [], "Contents": [
                {"Key": key, "Size": 3,
                 "LastModified": "2014-01-09T20:45:49.000Z"}]},
            {'ETag': '"c8afdb36c52cf4727836669019e69222-"',
             'Body': six.BytesIO(b'foo')}
        ]
        self.run_cmd(cmdline, expected_rc=0)
        # Make sure the file now exists.
        self.assertTrue(
            os.path.exists(os.path.join(non_existant_directory, key)))
    
    def test_handles_glacier_incompatible_operations(self):
        self.parsed_responses = [
            {'Contents': [
                {'Key': 'foo', 'Size': 100,
                 'LastModified': '00:00:00Z', 'StorageClass': 'GLACIER'}]}
        ]
        cmdline = '%s s3://bucket/ %s' % (
            self.prefix, self.files.rootdir)
        _, stderr, _ = self.run_cmd(cmdline, expected_rc=2)
        # There should not have been a download attempted because the
        # operation was skipped because it is glacier incompatible.
        self.assertEqual(len(self.operations_called), 1)
        self.assertEqual(self.operations_called[0][0].name, 'ListObjects')
        self.assertIn('GLACIER', stderr)

    def test_turn_off_glacier_warnings(self):
        self.parsed_responses = [
            {'Contents': [
                {'Key': 'foo', 'Size': 100,
                 'LastModified': '00:00:00Z', 'StorageClass': 'GLACIER'}]}
        ]
        cmdline = '%s s3://bucket/ %s --ignore-glacier-warnings' % (
            self.prefix, self.files.rootdir)
        _, stderr, _ = self.run_cmd(cmdline, expected_rc=0)
        # There should not have been a download attempted because the
        # operation was skipped because it is glacier incompatible.
        self.assertEqual(len(self.operations_called), 1)
        self.assertEqual(self.operations_called[0][0].name, 'ListObjects')
        self.assertEqual('', stderr)

<<<<<<< HEAD
    def test_with_copy_acl_option(self):
        self.parsed_responses = [
            # ListObjects
            {'Contents': [{
                'Key': 'foo', 'Size': 100, 'LastModified': '00:00:00Z'
            }]},
            # ListObjects
            {'Contents': []},
            # CopyObject
            {"ContentLength": '0'},
            # GetObjectAcl
            {'ContentLength': '100', 'Grants': [], 'Owner': {}},
            # PutObjectAcl
            {'ContentLength': '0'}
        ]
        cmdline = ('%s s3://bucket1 s3://bucket2 --copy-acl' %
                   self.prefix)
        _, stderr, _ = self.run_cmd(cmdline, expected_rc=0)
        self.assertEqual(len(self.operations_called), 5)
        self.assertEqual(self.operations_called[0][0].name, 'ListObjects')
        self.assertEqual(self.operations_called[1][0].name, 'ListObjects')
        self.assertEqual(self.operations_called[2][0].name, 'CopyObject')
        self.assertEqual(self.operations_called[3][0].name, 'GetObjectAcl')
        self.assertEqual(self.operations_called[4][0].name, 'PutObjectAcl')
=======
    def test_warning_on_invalid_timestamp(self):
        full_path = self.files.create_file('foo.txt', 'mycontent')

        # Set the update time to a value that will raise a ValueError when
        # converting to datetime
        os.utime(full_path, (-1, -100000000000))
        cmdline = '%s %s s3://bucket/key.txt' % \
                  (self.prefix, self.files.rootdir)
        self.parsed_responses = [
            {"CommonPrefixes": [], "Contents": []},
            {'ETag': '"c8afdb36c52cf4727836669019e69222"'}
        ]
        self.run_cmd(cmdline, expected_rc=2)

        # We should still have put the object
        self.assertEqual(len(self.operations_called), 2, self.operations_called)
        self.assertEqual(self.operations_called[0][0].name, 'ListObjects')
        self.assertEqual(self.operations_called[1][0].name, 'PutObject')
>>>>>>> 6f7dc9a4
<|MERGE_RESOLUTION|>--- conflicted
+++ resolved
@@ -109,7 +109,6 @@
         self.assertEqual(self.operations_called[0][0].name, 'ListObjects')
         self.assertEqual('', stderr)
 
-<<<<<<< HEAD
     def test_with_copy_acl_option(self):
         self.parsed_responses = [
             # ListObjects
@@ -134,7 +133,7 @@
         self.assertEqual(self.operations_called[2][0].name, 'CopyObject')
         self.assertEqual(self.operations_called[3][0].name, 'GetObjectAcl')
         self.assertEqual(self.operations_called[4][0].name, 'PutObjectAcl')
-=======
+
     def test_warning_on_invalid_timestamp(self):
         full_path = self.files.create_file('foo.txt', 'mycontent')
 
@@ -152,5 +151,4 @@
         # We should still have put the object
         self.assertEqual(len(self.operations_called), 2, self.operations_called)
         self.assertEqual(self.operations_called[0][0].name, 'ListObjects')
-        self.assertEqual(self.operations_called[1][0].name, 'PutObject')
->>>>>>> 6f7dc9a4
+        self.assertEqual(self.operations_called[1][0].name, 'PutObject')