#!/usr/bin/env python
import codecs
import os.path
import re
import sys

from setuptools import setup, find_packages


here = os.path.abspath(os.path.dirname(__file__))


def read(*parts):
    return codecs.open(os.path.join(here, *parts), 'r').read()


def find_version(*file_paths):
    version_file = read(*file_paths)
    version_match = re.search(r"^__version__ = ['\"]([^'\"]*)['\"]",
                              version_file, re.M)
    if version_match:
        return version_match.group(1)
    raise RuntimeError("Unable to find version string.")


install_requires = [
    'botocore==1.20.5',
    'docutils>=0.10,<0.16',
    's3transfer>=0.3.0,<0.4.0',
    'PyYAML>=3.10,<5.4',
    'colorama>=0.2.5,<0.4.4',
    'rsa>=3.1.2,<=4.5.0',
]


<<<<<<< HEAD
if sys.version_info[:2] == (3, 4):
    install_requires.append('PyYAML>=3.10,<5.3')
    install_requires.append('colorama>=0.2.5,<0.4.2')
    install_requires.append('rsa>=3.1.2,<=4.0.0')
else:
    install_requires.append('PyYAML>=3.10,<5.4')
    install_requires.append('colorama>=0.2.5,<0.4.5')
    install_requires.append('rsa>=3.1.2,<=4.5.0')


=======
>>>>>>> ad0829e0
setup_options = dict(
    name='awscli',
    version=find_version("awscli", "__init__.py"),
    description='Universal Command Line Environment for AWS.',
    long_description=read('README.rst'),
    author='Amazon Web Services',
    url='http://aws.amazon.com/cli/',
    scripts=['bin/aws', 'bin/aws.cmd',
             'bin/aws_completer', 'bin/aws_zsh_completer.sh',
             'bin/aws_bash_completer'],
    packages=find_packages(exclude=['tests*']),
    package_data={'awscli': ['data/*.json', 'examples/*/*.rst',
                             'examples/*/*.txt', 'examples/*/*/*.txt',
                             'examples/*/*/*.rst', 'topics/*.rst',
                             'topics/*.json']},
    install_requires=install_requires,
    extras_require={},
    license="Apache License 2.0",
    python_requires=">= 2.7, !=3.0.*, !=3.1.*, !=3.2.*, !=3.3.*, !=3.4.*, !=3.5.*",
    classifiers=[
        'Development Status :: 5 - Production/Stable',
        'Intended Audience :: Developers',
        'Intended Audience :: System Administrators',
        'Natural Language :: English',
        'License :: OSI Approved :: Apache Software License',
        'Programming Language :: Python',
        'Programming Language :: Python :: 2',
        'Programming Language :: Python :: 2.7',
        'Programming Language :: Python :: 3',
        'Programming Language :: Python :: 3.6',
        'Programming Language :: Python :: 3.7',
        'Programming Language :: Python :: 3.8',
    ],
)


if 'py2exe' in sys.argv:
    # This will actually give us a py2exe command.
    import py2exe
    # And we have some py2exe specific options.
    setup_options['options'] = {
        'py2exe': {
            'optimize': 0,
            'skip_archive': True,
            'dll_excludes': ['crypt32.dll'],
            'packages': ['docutils', 'urllib', 'httplib', 'HTMLParser',
                         'awscli', 'ConfigParser', 'xml.etree', 'pipes'],
        }
    }
    setup_options['console'] = ['bin/aws']


setup(**setup_options)<|MERGE_RESOLUTION|>--- conflicted
+++ resolved
@@ -28,24 +28,11 @@
     'docutils>=0.10,<0.16',
     's3transfer>=0.3.0,<0.4.0',
     'PyYAML>=3.10,<5.4',
-    'colorama>=0.2.5,<0.4.4',
+    'colorama>=0.2.5,<0.4.5',
     'rsa>=3.1.2,<=4.5.0',
 ]
 
 
-<<<<<<< HEAD
-if sys.version_info[:2] == (3, 4):
-    install_requires.append('PyYAML>=3.10,<5.3')
-    install_requires.append('colorama>=0.2.5,<0.4.2')
-    install_requires.append('rsa>=3.1.2,<=4.0.0')
-else:
-    install_requires.append('PyYAML>=3.10,<5.4')
-    install_requires.append('colorama>=0.2.5,<0.4.5')
-    install_requires.append('rsa>=3.1.2,<=4.5.0')
-
-
-=======
->>>>>>> ad0829e0
 setup_options = dict(
     name='awscli',
     version=find_version("awscli", "__init__.py"),
