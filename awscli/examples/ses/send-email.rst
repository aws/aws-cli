**To send a formatted email using Amazon SES**

The following example uses the ``send-email`` command to send a formatted email::

    aws ses send-email --source sender@example.com --destination file://c:\temp\destination.json --message file://c:\temp\message.json

Output::

 {
    "ResponseMetadata": {
        "RequestId": "31f3102a-d3aa-11e2-8d2d-31a6f641cb5f"
    },
    "MessageId": "EXAMPLEf3a5efcd1-51adec81-d2a4-4e3f-9fe2-5d85c1b23783-000000"
 }

<<<<<<< HEAD
The destination and the message are complex input parameters that have been saved in .json files in a directory called c:\\temp. These files are as follows:
=======
The destination and the message are JSON data structures saved in .json files in a directory called c:\\temp. These files are as follows: 
>>>>>>> 69a6fb46


destination.json is below::

 {
	"to_addresses":  ["recipient1@example.com", "recipient2@example.com"],
	"cc_addresses":  ["recipient3@example.com"],
	"bcc_addresses": []
 }

message.json is below::

 {
    "subject": {
        "data": "Test email sent using the AWS CLI",
        "charset": "UTF-8"
    },
    "body": {
        "text": {
            "data": "This is the message body in text format.",
            "charset": "UTF-8"
        },
        "html": {
            "data": "This message body contains HTML formatting. It can, for example, contain links like this one: <a class=\"ulink\" href=\"http://docs.aws.amazon.com/ses/latest/DeveloperGuide\" target=\"_blank\">Amazon SES Developer Guide</a>.",
            "charset": "UTF-8"
        }
    }
 }

Replace the sender and recipient email addresses with the ones you want to use. Note that the sender's email address must be verified with Amazon SES. Until you are granted production access to Amazon SES, you must also verify the email address of each recipient
unless the recipient is the Amazon SES mailbox simulator. For more information on verification, see `Verifying Email Addresses and Domains in Amazon SES`_ in the *Amazon Simple Email Service Developer Guide*.

The Message ID in the output indicates that the call to send-email was successful.

If you don't receive the email, check your Junk box.

For more information on sending formatted email, see `Sending Formatted Email Using the Amazon SES API`_ in the *Amazon Simple Email Service Developer Guide*.

.. _`Verifying Email Addresses and Domains in Amazon SES`: http://docs.aws.amazon.com/ses/latest/DeveloperGuide/verify-addresses-and-domains.html
.. _`Sending Formatted Email Using the Amazon SES API`: http://docs.aws.amazon.com/ses/latest/DeveloperGuide/send-email-formatted.html<|MERGE_RESOLUTION|>--- conflicted
+++ resolved
@@ -13,22 +13,17 @@
     "MessageId": "EXAMPLEf3a5efcd1-51adec81-d2a4-4e3f-9fe2-5d85c1b23783-000000"
  }
 
-<<<<<<< HEAD
-The destination and the message are complex input parameters that have been saved in .json files in a directory called c:\\temp. These files are as follows:
-=======
-The destination and the message are JSON data structures saved in .json files in a directory called c:\\temp. These files are as follows: 
->>>>>>> 69a6fb46
+The destination and the message are JSON data structures saved in .json files in a directory called c:\\temp. These files are as follows:
 
-
-destination.json is below::
+``destination.json``::
 
  {
-	"to_addresses":  ["recipient1@example.com", "recipient2@example.com"],
-	"cc_addresses":  ["recipient3@example.com"],
-	"bcc_addresses": []
+   "to_addresses":  ["recipient1@example.com", "recipient2@example.com"],
+   "cc_addresses":  ["recipient3@example.com"],
+   "bcc_addresses": []
  }
 
-message.json is below::
+``message.json``::
 
  {
     "subject": {
