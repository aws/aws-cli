# Copyright 2016 Amazon.com, Inc. or its affiliates. All Rights Reserved.
#
# Licensed under the Apache License, Version 2.0 (the "License"). You
# may not use this file except in compliance with the License. A copy of
# the License is located at
#
#     http://aws.amazon.com/apache2.0/
#
# or in the "license" file accompanying this file. This file is
# distributed on an "AS IS" BASIS, WITHOUT WARRANTIES OR CONDITIONS OF
# ANY KIND, either express or implied. See the License for the specific
# language governing permissions and limitations under the License.
import json

from ruamel import yaml

from awscli.testutils import BaseAWSCommandParamsTest


class TestGenerateCliSkeletonInput(BaseAWSCommandParamsTest):
    def test_generate_cli_skeleton_s3api(self):
        cmdline = 's3api delete-object --generate-cli-skeleton'
        stdout, _, rc = self.run_cmd(cmdline)
        self.assertEqual(rc, 0)
        loaded_skeleton = json.loads(stdout)
        self.assertEqual(loaded_skeleton['Bucket'], '')
        self.assertEqual(loaded_skeleton['BypassGovernanceRetention'], True)
        self.assertEqual(loaded_skeleton['Key'], '')
        self.assertEqual(loaded_skeleton['MFA'], '')
        self.assertEqual(loaded_skeleton['RequestPayer'], 'requester')

    def test_generate_cli_skeleton_sqs(self):
        cmdline = 'sqs change-message-visibility --generate-cli-skeleton'
        stdout, _, rc = self.run_cmd(cmdline)
        self.assertEqual(rc, 0)
        loaded_skeleton = json.loads(stdout)
        self.assertEqual(loaded_skeleton['QueueUrl'], '')
        self.assertEqual(loaded_skeleton['ReceiptHandle'], '')
        self.assertEqual(loaded_skeleton['VisibilityTimeout'], 0)

    def test_generate_cli_skeleton_iam(self):
        cmdline = 'iam create-group --generate-cli-skeleton'
        stdout, _, rc = self.run_cmd(cmdline)
        self.assertEqual(rc, 0)
        loaded_skeleton = json.loads(stdout)
        self.assertEqual(loaded_skeleton['Path'], '')
        self.assertEqual(loaded_skeleton['GroupName'], '')


class TestGenerateCliSkeletonYamlInput(BaseAWSCommandParamsTest):
    def test_generate_cli_skeleton_s3api(self):
        cmdline = 's3api delete-object --generate-cli-skeleton yaml-input'
        stdout, _, rc = self.run_cmd(cmdline)
        self.assertEqual(rc, 0)
        loaded_skeleton = yaml.safe_load(stdout)
        self.assertEqual(loaded_skeleton['Bucket'], '')
        self.assertEqual(loaded_skeleton['BypassGovernanceRetention'], True)
        self.assertEqual(loaded_skeleton['Key'], '')
        self.assertEqual(loaded_skeleton['MFA'], '')
        self.assertEqual(loaded_skeleton['RequestPayer'], 'requester')

    def test_generate_cli_skeleton_sqs(self):
        stdout, _, rc = self.run_cmd(
            'sqs change-message-visibility --generate-cli-skeleton yaml-input'
        )
        self.assertEqual(rc, 0)
        loaded_skeleton = yaml.safe_load(stdout)
        self.assertEqual(loaded_skeleton['QueueUrl'], '')
        self.assertEqual(loaded_skeleton['ReceiptHandle'], '')
        self.assertEqual(loaded_skeleton['VisibilityTimeout'], 0)

    def test_generate_cli_skeleton_iam(self):
        cmdline = 'iam create-group --generate-cli-skeleton yaml-input'
        stdout, _, rc = self.run_cmd(cmdline)
        self.assertEqual(rc, 0)
        loaded_skeleton = yaml.safe_load(stdout)
        self.assertEqual(loaded_skeleton['Path'], '')
        self.assertEqual(loaded_skeleton['GroupName'], '')

    def test_contains_comments(self):
        # Choose a command that we know will have comments as there are
        # required parameters and required parameters always are labeled
        # with required.
        cmdline = 's3api delete-object --generate-cli-skeleton yaml-input'
        stdout, _, rc = self.run_cmd(cmdline)
        self.assertIn("Bucket: ''  # [REQUIRED]", stdout)


class TestGenerateCliSkeletonOutput(BaseAWSCommandParamsTest):
    def test_generate_cli_skeleton_output(self):
        cmdline = 'ec2 describe-regions --generate-cli-skeleton output'
        stdout, _, _ = self.run_cmd(cmdline)
        # The format of the response should be a json blob with the
        # following structure:
        # {
        #     "Regions": [
        #         {
        #             "RegionName": "RegionName",
        #             "Endpoint": "Endpoint"
        #         }
        #     ]
        # }
        #
        # We assert only components of the response in case members
        # are added in the future that would break an exactly equals
        # assertion
        skeleton_output = json.loads(stdout)
        self.assertIn('Regions', skeleton_output)
        self.assertEqual(
            skeleton_output['Regions'][0]['RegionName'], 'RegionName')
        self.assertEqual(
            skeleton_output['Regions'][0]['Endpoint'], 'Endpoint')

    def test_can_pass_in_input_parameters(self):
        cmdline = 'ec2 describe-regions --generate-cli-skeleton output '
        cmdline += ' --region-names us-east-1'
        stdout, _, _ = self.assert_params_for_cmd(
            cmdline, {'RegionNames': ['us-east-1']})

        # Make sure the output has the proper mocked response as well.
        skeleton_output = json.loads(stdout)
        self.assertIn('Regions', skeleton_output)
        self.assertEqual(
            skeleton_output['Regions'][0]['RegionName'], 'RegionName')
        self.assertEqual(
            skeleton_output['Regions'][0]['Endpoint'], 'Endpoint')

    def test_when_no_output_shape(self):
        cmdline = 'ec2 attach-internet-gateway '
        cmdline += '--internet-gateway-id igw-c0a643a9 --vpc-id vpc-a01106 '
        cmdline += '--generate-cli-skeleton output'
        stdout, _, _ = self.assert_params_for_cmd(
            cmdline,
            {'InternetGatewayId': 'igw-c0a643a9', 'VpcId': 'vpc-a01106'})
        # There should be no output as the command has no output shape
        self.assertEqual('', stdout)

    def test_can_handle_timestamps(self):
        cmdline = 's3api list-buckets --generate-cli-skeleton output'
        stdout, _, _ = self.run_cmd(cmdline)
        skeleton_output = json.loads(stdout)
        # The CreationDate has the type of timestamp
        self.assertEqual(
            skeleton_output['Buckets'][0]['CreationDate'],
            '1970-01-01T00:00:00'
        )

    def test_can_handle_lists_with_strings_that_have_a_min_length(self):
        cmdline = 'dynamodb list-tables --generate-cli-skeleton output'
        stdout, _, _ = self.run_cmd(cmdline)
        skeleton_output = json.loads(stdout)
        self.assertEqual(skeleton_output['TableNames'], ['TableName'])

    def test_respects_formatting(self):
        cmdline = 'ec2 describe-regions --generate-cli-skeleton output '
        cmdline += ' --query Regions[].RegionName --output text'
        stdout, _, _ = self.run_cmd(cmdline)
        self.assertEqual(stdout, 'RegionName\n')

    def test_validates_at_command_line_level(self):
<<<<<<< HEAD
        cmdline = 'ec2 create-vpc --generate-cli-skeleton output'
        stdout, stderr, _ = self.run_cmd(cmdline, expected_rc=252)
=======
        cmdline = 'ec2 start-instances --generate-cli-skeleton output'
        stdout, stderr, _ = self.run_cmd(cmdline, expected_rc=2)
>>>>>>> eaacd99d
        self.assertIn('required', stderr)
        self.assertIn('--instance-ids', stderr)
        self.assertEqual('', stdout)

    def test_validates_at_client_level(self):
        cmdline = 'ec2 describe-instances --generate-cli-skeleton output '
        # Note: The for --filters instead of Value the key should be Values
        # which should throw a validation error.
        cmdline += '--filters Name=instance-id,Value=foo'
        stdout, stderr, _ = self.run_cmd(cmdline, expected_rc=252)
        self.assertIn('Unknown parameter in Filters[0]', stderr)
        self.assertEqual('', stdout)<|MERGE_RESOLUTION|>--- conflicted
+++ resolved
@@ -158,13 +158,8 @@
         self.assertEqual(stdout, 'RegionName\n')
 
     def test_validates_at_command_line_level(self):
-<<<<<<< HEAD
-        cmdline = 'ec2 create-vpc --generate-cli-skeleton output'
+        cmdline = 'ec2 start-instances --generate-cli-skeleton output'
         stdout, stderr, _ = self.run_cmd(cmdline, expected_rc=252)
-=======
-        cmdline = 'ec2 start-instances --generate-cli-skeleton output'
-        stdout, stderr, _ = self.run_cmd(cmdline, expected_rc=2)
->>>>>>> eaacd99d
         self.assertIn('required', stderr)
         self.assertIn('--instance-ids', stderr)
         self.assertEqual('', stdout)
