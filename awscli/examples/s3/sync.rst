
**Sync from local directory to S3 bucket**

The following ``sync`` command syncs objects to a specified bucket and prefix from files in a local directory by
uploading the local files to s3.  A local file will require uploading if one of the following conditions is true:

* The local file does not exist under the specified bucket and prefix.
* The size of the local file is different than the size of the s3 object.
* The last modified time of the local file is newer than the last modified time of the s3 object.

In this example, the user syncs the bucket ``mybucket`` to the local current directory.  The local current directory
contains the files ``test.txt`` and ``test2.txt``.  The bucket ``mybucket`` contains no objects::

    aws s3 sync . s3://mybucket

Output::

    upload: test.txt to s3://mybucket/test.txt
    upload: test2.txt to s3://mybucket/test2.txt

**Sync from S3 bucket to another S3 bucket**

The following ``sync`` command syncs objects to a specified bucket and prefix from objects in another specified
bucket and prefix by copying s3 objects.  An s3 object will require copying if one of the following conditions is true:

* The s3 object does not exist in the specified bucket and prefix destination.
* The sizes of the two s3 objects differ.
* The last modified time of the source is newer than the last modified time of the destination.

In this example, the user syncs the bucket ``mybucket`` to the bucket ``mybucket2``.
The bucket ``mybucket`` contains the objects ``test.txt`` and ``test2.txt``.  The bucket
``mybucket2`` contains no objects::

    aws s3 sync s3://mybucket s3://mybucket2

Output::

    copy: s3://mybucket/test.txt to s3://mybucket2/test.txt
    copy: s3://mybucket/test2.txt to s3://mybucket2/test2.txt

**Sync from S3 bucket to local directory**

The following ``sync`` command syncs files to a local directory from objects in a specified bucket and prefix by
downloading s3 objects.  An s3 object will require downloading if one of the following conditions is true:

* The s3 object does not exist in the local directory.
* The size of the s3 object differs from the size of the local file.
* The last modified time of the s3 object is older than the last modified time of the local file.

Take note that when objects are downloaded from s3, the last modified time of the local file is changed to the last modified time of the s3 object.
In this example, the user syncs the current local directory to the bucket ``mybucket``.  The bucket ``mybucket`` contains
the objects ``test.txt`` and ``test2.txt``.  The current local directory has no files::

    aws s3 sync s3://mybucket .

Output::

    download: s3://mybucket/test.txt to test.txt
    download: s3://mybucket/test2.txt to test2.txt

**Sync from local directory to S3 bucket while deleting files that exist in the destination but not in the source**

The following ``sync`` command syncs objects to a specified bucket and prefix from files in a local directory by
uploading the local files to s3.  Because the ``--delete`` parameter flag is used, any files existing in
specified bucket and prefix but not existing in the local directory will be deleted.  In this example, the user syncs
the bucket ``mybucket`` to the local current directory.  The local current directory contains the files ``test.txt`` and
``test2.txt``.  The bucket ``mybucket`` contains the object ``test3.txt``::

    aws s3 sync . s3://mybucket --delete

Output::

    upload: test.txt to s3://mybucket/test.txt
    upload: test2.txt to s3://mybucket/test2.txt
    delete: s3://mybucket/test3.txt

**Sync from local directory to S3 bucket while excluding files that match a specified pattern**

The following ``sync`` command syncs objects to a specified bucket and prefix from files in a local directory by
uploading the local files to s3.  Because the ``--exclude`` parameter flag is used, all files matching the pattern
existing both in s3 and locally will be excluded from the sync.  In this example, the user syncs the bucket ``mybucket``
to the local current directory.  The local current directory contains the files ``test.jpg`` and ``test2.txt``.  The
bucket ``mybucket`` contains the object ``test.jpg`` of a different size than the local ``test.jpg``::

    aws s3 sync . s3://mybucket --exclude "*.jpg"

Output::

    upload: test2.txt to s3://mybucket/test2.txt

**Sync from S3 bucket to local directory while excluding objects that match a specified pattern**

The following ``sync`` command syncs files to a local directory from objects in a specified bucket and prefix by
downloading s3 objects.  This example uses the ``--exclude`` parameter flag to exclude a specified directory
and s3 prefix from the ``sync`` command.  In this example, the user syncs the local current directory to the bucket
``mybucket``.  The local current directory contains the files ``test.txt`` and ``another/test2.txt``.  The bucket
``mybucket`` contains the objects ``another/test5.txt`` and ``test1.txt``::

    aws s3 sync s3://mybucket/ . --exclude "*another/*"

Output::

    download: s3://mybucket/test1.txt to test1.txt

<<<<<<< HEAD
**Sync from S3 bucket to another S3 bucket in a different region**
=======
**Sync from S3 bucket to another S3 bucket while excluding and including objects that match a specified pattern**

The following ``sync`` command syncs objects under a specified prefix and bucket to objects under another specified
prefix and bucket by copying s3 objects. Because both the ``--exclude`` and ``--include`` parameter flags are thrown, 
the second flag will take precedence over the first flag. In this example, all files are excluded from the ``sync`` 
command except for files ending with .txt. The bucket ``mybucket`` contains the objects ``test.txt``, ``image1.png``, 
and ``image2.png``. The bucket``mybucket2`` contains no objects::

    aws s3 sync s3://mybucket s3://mybucket2 \
    --exclude "*" \
    --include "*txt"

Output:: 

    copy: s3://mybucket/test.txt to s3://mybucket2/test.txt
>>>>>>> 0cc6e7d4

The following ``sync`` command syncs files between two buckets in different regions::

    aws s3 sync s3://my-us-west-2-bucket s3://my-us-east-1-bucket --source-region us-west-2 --region us-east-1


**Sync to an S3 access point**

The following ``sync`` command syncs the current directory to the access point (``myaccesspoint``)::

    aws s3 sync . s3://arn:aws:s3:us-west-2:123456789012:accesspoint/myaccesspoint/

Output::

    upload: test.txt to s3://arn:aws:s3:us-west-2:123456789012:accesspoint/myaccesspoint/test.txt
    upload: test2.txt to s3://arn:aws:s3:us-west-2:123456789012:accesspoint/myaccesspoint/test2.txt<|MERGE_RESOLUTION|>--- conflicted
+++ resolved
@@ -102,9 +102,6 @@
 
     download: s3://mybucket/test1.txt to test1.txt
 
-<<<<<<< HEAD
-**Sync from S3 bucket to another S3 bucket in a different region**
-=======
 **Sync from S3 bucket to another S3 bucket while excluding and including objects that match a specified pattern**
 
 The following ``sync`` command syncs objects under a specified prefix and bucket to objects under another specified
@@ -120,7 +117,6 @@
 Output:: 
 
     copy: s3://mybucket/test.txt to s3://mybucket2/test.txt
->>>>>>> 0cc6e7d4
 
 The following ``sync`` command syncs files between two buckets in different regions::
 
