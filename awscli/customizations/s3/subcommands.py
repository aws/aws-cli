# Copyright 2014 Amazon.com, Inc. or its affiliates. All Rights Reserved.
#
# Licensed under the Apache License, Version 2.0 (the "License"). You
# may not use this file except in compliance with the License. A copy of
# the License is located at
#
#     http://aws.amazon.com/apache2.0/
#
# or in the "license" file accompanying this file. This file is
# distributed on an "AS IS" BASIS, WITHOUT WARRANTIES OR CONDITIONS OF
# ANY KIND, either express or implied. See the License for the specific
# language governing permissions and limitations under the License.
import os
import logging
import sys

from botocore.client import Config
from botocore.utils import is_s3express_bucket, ensure_boolean
from dateutil.parser import parse
from dateutil.tz import tzlocal

from awscli.compat import six
from awscli.compat import queue
from awscli.customizations.commands import BasicCommand
from awscli.customizations.s3.comparator import Comparator
from awscli.customizations.s3.fileinfobuilder import FileInfoBuilder
from awscli.customizations.s3.fileformat import FileFormat
from awscli.customizations.s3.filegenerator import FileGenerator
from awscli.customizations.s3.fileinfo import FileInfo
from awscli.customizations.s3.filters import create_filter
from awscli.customizations.s3.s3handler import S3TransferHandlerFactory
from awscli.customizations.s3.utils import find_bucket_key, AppendFilter, \
<<<<<<< HEAD
    FileAppendFilter, find_dest_path_comp_key, human_readable_size, \
    RequestParamsMapper, split_s3_bucket_key, block_unsupported_resources
=======
    find_dest_path_comp_key, human_readable_size, \
    RequestParamsMapper, split_s3_bucket_key, block_unsupported_resources, \
    S3PathResolver
>>>>>>> f0343cc2
from awscli.customizations.utils import uni_print
from awscli.customizations.s3.syncstrategy.base import MissingFileSync, \
    SizeAndLastModifiedSync, NeverSync
from awscli.customizations.s3 import transferconfig


LOGGER = logging.getLogger(__name__)


RECURSIVE = {'name': 'recursive', 'action': 'store_true', 'dest': 'dir_op',
             'help_text': (
                 "Command is performed on all files or objects "
                 "under the specified directory or prefix.")}


HUMAN_READABLE = {'name': 'human-readable', 'action': 'store_true',
                  'help_text': "Displays file sizes in human readable format."}


SUMMARIZE = {'name': 'summarize', 'action': 'store_true',
             'help_text': (
                 "Displays summary information "
                 "(number of objects, total size).")}


DRYRUN = {'name': 'dryrun', 'action': 'store_true',
          'help_text': (
              "Displays the operations that would be performed using the "
              "specified command without actually running them.")}


QUIET = {'name': 'quiet', 'action': 'store_true',
         'help_text': (
             "Does not display the operations performed from the specified "
             "command.")}


FORCE = {'name': 'force', 'action': 'store_true',
         'help_text': (
             "Deletes all objects in the bucket including the bucket itself. "
             "Note that versioned objects will not be deleted in this "
             "process which would cause the bucket deletion to fail because "
             "the bucket would not be empty. To delete versioned "
             "objects use the ``s3api delete-object`` command with "
             "the ``--version-id`` parameter.")}


FOLLOW_SYMLINKS = {'name': 'follow-symlinks', 'action': 'store_true',
                   'default': True, 'group_name': 'follow_symlinks',
                   'help_text': (
                       "Symbolic links are followed "
                       "only when uploading to S3 from the local filesystem. "
                       "Note that S3 does not support symbolic links, so the "
                       "contents of the link target are uploaded under the "
                       "name of the link. When neither ``--follow-symlinks`` "
                       "nor ``--no-follow-symlinks`` is specified, the default "
                       "is to follow symlinks.")}


NO_FOLLOW_SYMLINKS = {'name': 'no-follow-symlinks', 'action': 'store_false',
                      'dest': 'follow_symlinks', 'default': True,
                      'group_name': 'follow_symlinks'}


NO_GUESS_MIME_TYPE = {'name': 'no-guess-mime-type', 'action': 'store_false',
                      'dest': 'guess_mime_type', 'default': True,
                      'help_text': (
                          "Do not try to guess the mime type for "
                          "uploaded files.  By default the mime type of a "
                          "file is guessed when it is uploaded.")}


CONTENT_TYPE = {'name': 'content-type',
                'help_text': (
                    "Specify an explicit content type for this operation.  "
                    "This value overrides any guessed mime types.")}


EXCLUDE = {'name': 'exclude', 'action': AppendFilter, 'nargs': 1,
           'dest': 'filters',
           'help_text': (
               "Exclude all files or objects from the command that matches "
               "the specified pattern.")}

EXCLUDE_FILE = {'name': 'exclude-file', 'action': FileAppendFilter, 'nargs': 1,
                'dest': 'filters',
                'help_text': (
                    'Exclude all files or objects from the command that match '
                    'patterns from the specified file.')}


INCLUDE = {'name': 'include', 'action': AppendFilter, 'nargs': 1,
           'dest': 'filters',
           'help_text': (
               "Don't exclude files or objects "
               "in the command that match the specified pattern. "
               'See <a href="http://docs.aws.amazon.com/cli/latest/reference'
               '/s3/index.html#use-of-exclude-and-include-filters">Use of '
               'Exclude and Include Filters</a> for details.')}

INCLUDE_FILE = {'name': 'include-file', 'action': FileAppendFilter, 'nargs': 1,
                'dest': 'filters',
                'help_text': (
                    'Include all files or objects from the command that match '
                    'the patterns in the specified file.  '
                    'The file contains one pattern per line.  '
                    'Any empty lines are ignored, and leading and trailing '
                    'whitespace are stripped. Each pattern is treated as if'
                    'it wer passed to ``--include``')}


ACL = {'name': 'acl',
       'choices': ['private', 'public-read', 'public-read-write',
                   'authenticated-read', 'aws-exec-read', 'bucket-owner-read',
                   'bucket-owner-full-control', 'log-delivery-write'],
       'help_text': (
           "Sets the ACL for the object when the command is "
           "performed.  If you use this parameter you must have the "
           '"s3:PutObjectAcl" permission included in the list of actions '
           "for your IAM policy. "
           "Only accepts values of ``private``, ``public-read``, "
           "``public-read-write``, ``authenticated-read``, ``aws-exec-read``, "
           "``bucket-owner-read``, ``bucket-owner-full-control`` and "
           "``log-delivery-write``. "
           'See <a href="http://docs.aws.amazon.com/AmazonS3/latest/dev/'
           'acl-overview.html#canned-acl">Canned ACL</a> for details')}


GRANTS = {
    'name': 'grants', 'nargs': '+',
    'help_text': (
        '<p>Grant specific permissions to individual users or groups. You '
        'can supply a list of grants of the form</p><codeblock>--grants '
        'Permission=Grantee_Type=Grantee_ID [Permission=Grantee_Type='
        'Grantee_ID ...]</codeblock>To specify the same permission type '
        'for multiple '
        'grantees, specify the permission as such as <codeblock>--grants '
        'Permission=Grantee_Type=Grantee_ID,Grantee_Type=Grantee_ID,...'
        '</codeblock>Each value contains the following elements:'
        '<ul><li><code>Permission</code> - Specifies '
        'the granted permissions, and can be set to read, readacl, '
        'writeacl, or full.</li><li><code>Grantee_Type</code> - '
        'Specifies how the grantee is to be identified, and can be set '
        'to uri or id.</li><li><code>Grantee_ID</code> - '
        'Specifies the grantee based on Grantee_Type. The '
        '<code>Grantee_ID</code> value can be one of:<ul><li><b>uri</b> '
        '- The group\'s URI. For more information, see '
        '<a href="http://docs.aws.amazon.com/AmazonS3/latest/dev/'
        'ACLOverview.html#SpecifyingGrantee">'
        'Who Is a Grantee?</a></li>'
        '<li><b>id</b> - The account\'s canonical ID</li></ul>'
        '</li></ul>'
        'For more information on Amazon S3 access control, see '
        '<a href="http://docs.aws.amazon.com/AmazonS3/latest/dev/'
        'UsingAuthAccess.html">Access Control</a>')}


SSE = {
    'name': 'sse', 'nargs': '?', 'const': 'AES256',
    'choices': ['AES256', 'aws:kms'],
    'help_text': (
        'Specifies server-side encryption of the object in S3. '
        'Valid values are ``AES256`` and ``aws:kms``. If the parameter is '
        'specified but no value is provided, ``AES256`` is used.'
    )
}


SSE_C = {
    'name': 'sse-c', 'nargs': '?', 'const': 'AES256', 'choices': ['AES256'],
    'help_text': (
        'Specifies server-side encryption using customer provided keys '
        'of the the object in S3. ``AES256`` is the only valid value. '
        'If the parameter is specified but no value is provided, '
        '``AES256`` is used. If you provide this value, ``--sse-c-key`` '
        'must be specified as well.'
    )
}


SSE_C_KEY = {
    'name': 'sse-c-key', 'cli_type_name': 'blob',
    'help_text': (
        'The customer-provided encryption key to use to server-side '
        'encrypt the object in S3. If you provide this value, '
        '``--sse-c`` must be specified as well. The key provided should '
        '**not** be base64 encoded.'
    )
}


SSE_KMS_KEY_ID = {
    'name': 'sse-kms-key-id',
    'help_text': (
        'The customer-managed AWS Key Management Service (KMS) key ID that '
        'should be used to server-side encrypt the object in S3. You should '
        'only provide this parameter if you are using a customer managed '
        'customer master key (CMK) and not the AWS managed KMS CMK.'
    )
}


SSE_C_COPY_SOURCE = {
    'name': 'sse-c-copy-source', 'nargs': '?',
    'const': 'AES256', 'choices': ['AES256'],
    'help_text': (
        'This parameter should only be specified when copying an S3 object '
        'that was encrypted server-side with a customer-provided '
        'key. It specifies the algorithm to use when decrypting the source '
        'object. ``AES256`` is the only valid '
        'value. If the parameter is specified but no value is provided, '
        '``AES256`` is used. If you provide this value, '
        '``--sse-c-copy-source-key`` must be specified as well. '
    )
}


SSE_C_COPY_SOURCE_KEY = {
    'name': 'sse-c-copy-source-key', 'cli_type_name': 'blob',
    'help_text': (
        'This parameter should only be specified when copying an S3 object '
        'that was encrypted server-side with a customer-provided '
        'key. Specifies the customer-provided encryption key for Amazon S3 '
        'to use to decrypt the source object. The encryption key provided '
        'must be one that was used when the source object was created. '
        'If you provide this value, ``--sse-c-copy-source`` be specified as '
        'well. The key provided should **not** be base64 encoded.'
    )
}


STORAGE_CLASS = {'name': 'storage-class',
                 'choices': ['STANDARD', 'REDUCED_REDUNDANCY', 'STANDARD_IA',
                             'ONEZONE_IA', 'INTELLIGENT_TIERING', 'GLACIER',
                             'DEEP_ARCHIVE', 'GLACIER_IR'],
                 'help_text': (
                     "The type of storage to use for the object. "
                     "Valid choices are: STANDARD | REDUCED_REDUNDANCY "
                     "| STANDARD_IA | ONEZONE_IA | INTELLIGENT_TIERING "
                     "| GLACIER | DEEP_ARCHIVE | GLACIER_IR. "
                     "Defaults to 'STANDARD'")}


WEBSITE_REDIRECT = {'name': 'website-redirect',
                    'help_text': (
                        "If the bucket is configured as a website, "
                        "redirects requests for this object to another object "
                        "in the same bucket or to an external URL. Amazon S3 "
                        "stores the value of this header in the object "
                        "metadata.")}


CACHE_CONTROL = {'name': 'cache-control',
                 'help_text': (
                     "Specifies caching behavior along the "
                     "request/reply chain.")}


CONTENT_DISPOSITION = {'name': 'content-disposition',
                       'help_text': (
                           "Specifies presentational information "
                           "for the object.")}


CONTENT_ENCODING = {'name': 'content-encoding',
                    'help_text': (
                        "Specifies what content encodings have been "
                        "applied to the object and thus what decoding "
                        "mechanisms must be applied to obtain the media-type "
                        "referenced by the Content-Type header field.")}


CONTENT_LANGUAGE = {'name': 'content-language',
                    'help_text': ("The language the content is in.")}


SOURCE_REGION = {'name': 'source-region',
                 'help_text': (
                     "When transferring objects from an s3 bucket to an s3 "
                     "bucket, this specifies the region of the source bucket."
                     " Note the region specified by ``--region`` or through "
                     "configuration of the CLI refers to the region of the "
                     "destination bucket.  If ``--source-region`` is not "
                     "specified the region of the source will be the same "
                     "as the region of the destination bucket.")}


EXPIRES = {
    'name': 'expires',
    'help_text': (
        "The date and time at which the object is no longer cacheable.")
}


METADATA = {
    'name': 'metadata', 'cli_type_name': 'map',
    'schema': {
        'type': 'map',
        'key': {'type': 'string'},
        'value': {'type': 'string'}
    },
    'help_text': (
        "A map of metadata to store with the objects in S3. This will be "
        "applied to every object which is part of this request. In a sync, this "
        "means that files which haven't changed won't receive the new metadata. "
        "When copying between two s3 locations, the metadata-directive "
        "argument will default to 'REPLACE' unless otherwise specified."
    )
}


METADATA_DIRECTIVE = {
    'name': 'metadata-directive', 'choices': ['COPY', 'REPLACE'],
    'help_text': (
        'Specifies whether the metadata is copied from the source object '
        'or replaced with metadata provided when copying S3 objects. '
        'Note that if the object is copied over in parts, the source '
        'object\'s metadata will not be copied over, no matter the value for '
        '``--metadata-directive``, and instead the desired metadata values '
        'must be specified as parameters on the command line. '
        'Valid values are ``COPY`` and ``REPLACE``. If this parameter is not '
        'specified, ``COPY`` will be used by default. If ``REPLACE`` is used, '
        'the copied object will only have the metadata values that were'
        ' specified by the CLI command. Note that if you are '
        'using any of the following parameters: ``--content-type``, '
        '``content-language``, ``--content-encoding``, '
        '``--content-disposition``, ``--cache-control``, or ``--expires``, you '
        'will need to specify ``--metadata-directive REPLACE`` for '
        'non-multipart copies if you want the copied objects to have the '
        'specified metadata values.')
}


INDEX_DOCUMENT = {'name': 'index-document',
                  'help_text': (
                      'A suffix that is appended to a request that is for '
                      'a directory on the website endpoint (e.g. if the '
                      'suffix is index.html and you make a request to '
                      'samplebucket/images/ the data that is returned '
                      'will be for the object with the key name '
                      'images/index.html) The suffix must not be empty and '
                      'must not include a slash character.')}


ERROR_DOCUMENT = {'name': 'error-document',
                  'help_text': (
                      'The object key name to use when '
                      'a 4XX class error occurs.')}


ONLY_SHOW_ERRORS = {'name': 'only-show-errors', 'action': 'store_true',
                    'help_text': (
                        'Only errors and warnings are displayed. All other '
                        'output is suppressed.')}


NO_PROGRESS = {'name': 'no-progress',
               'action': 'store_false',
               'dest': 'progress',
               'help_text': (
                   'File transfer progress is not displayed. This flag '
                   'is only applied when the quiet and only-show-errors '
                   'flags are not provided.')}


EXPECTED_SIZE = {'name': 'expected-size',
                 'help_text': (
                     'This argument specifies the expected size of a stream '
                     'in terms of bytes. Note that this argument is needed '
                     'only when a stream is being uploaded to s3 and the size '
                     'is larger than 50GB.  Failure to include this argument '
                     'under these conditions may result in a failed upload '
                     'due to too many parts in upload.')}


PAGE_SIZE = {'name': 'page-size', 'cli_type_name': 'integer',
             'help_text': (
                 'The number of results to return in each response to a list '
                 'operation. The default value is 1000 (the maximum allowed). '
                 'Using a lower value may help if an operation times out.')}


IGNORE_GLACIER_WARNINGS = {
    'name': 'ignore-glacier-warnings', 'action': 'store_true',
    'help_text': (
        'Turns off glacier warnings. Warnings about an operation that cannot '
        'be performed because it involves copying, downloading, or moving '
        'a glacier object will no longer be printed to standard error and '
        'will no longer cause the return code of the command to be ``2``.'
    )
}


FORCE_GLACIER_TRANSFER = {
    'name': 'force-glacier-transfer', 'action': 'store_true',
    'help_text': (
        'Forces a transfer request on all Glacier objects in a sync or '
        'recursive copy.'
    )
}

REQUEST_PAYER = {
    'name': 'request-payer', 'choices': ['requester'],
    'nargs': '?', 'const': 'requester',
    'help_text': (
        'Confirms that the requester knows that they will be charged '
        'for the request. Bucket owners need not specify this parameter in '
        'their requests. Documentation on downloading objects from requester '
        'pays buckets can be found at '
        'http://docs.aws.amazon.com/AmazonS3/latest/dev/'
        'ObjectsinRequesterPaysBuckets.html'
    )
}

<<<<<<< HEAD
TRANSFER_ARGS = [DRYRUN, QUIET, INCLUDE, EXCLUDE, INCLUDE_FILE, EXCLUDE_FILE, ACL,
=======
VALIDATE_SAME_S3_PATHS = {
    'name': 'validate-same-s3-paths', 'action': 'store_true',
    'help_text': (
        'Resolves the source and destination S3 URIs to their '
        'underlying buckets and verifies that the file or object '
        'is not being moved onto itself. If you are using any type '
        'of access point ARNs or access point aliases in your S3 URIs, '
        'we strongly recommended using this parameter to help prevent '
        'accidental deletions of the source file or object. This '
        'parameter resolves the underlying buckets of S3 access point '
        'ARNs and aliases, S3 on Outposts access point ARNs, and '
        'Multi-Region Access Point ARNs. S3 on Outposts access point '
        'aliases are not supported. Instead of using this parameter, '
        'you can set the environment variable '
        '``AWS_CLI_S3_MV_VALIDATE_SAME_S3_PATHS`` to ``true``. '
        'NOTE: Path validation requires making additional API calls. '
        'Future updates to this path-validation mechanism might change '
        'which API calls are made.'
    )
}

TRANSFER_ARGS = [DRYRUN, QUIET, INCLUDE, EXCLUDE, ACL,
>>>>>>> f0343cc2
                 FOLLOW_SYMLINKS, NO_FOLLOW_SYMLINKS, NO_GUESS_MIME_TYPE,
                 SSE, SSE_C, SSE_C_KEY, SSE_KMS_KEY_ID, SSE_C_COPY_SOURCE,
                 SSE_C_COPY_SOURCE_KEY, STORAGE_CLASS, GRANTS,
                 WEBSITE_REDIRECT, CONTENT_TYPE, CACHE_CONTROL,
                 CONTENT_DISPOSITION, CONTENT_ENCODING, CONTENT_LANGUAGE,
                 EXPIRES, SOURCE_REGION, ONLY_SHOW_ERRORS, NO_PROGRESS,
                 PAGE_SIZE, IGNORE_GLACIER_WARNINGS, FORCE_GLACIER_TRANSFER,
                 REQUEST_PAYER]


def get_client(session, region, endpoint_url, verify, config=None):
    return session.create_client('s3', region_name=region,
                                 endpoint_url=endpoint_url, verify=verify,
                                 config=config)


class S3Command(BasicCommand):
    def _run_main(self, parsed_args, parsed_globals):
        self.client = get_client(self._session, parsed_globals.region,
                                 parsed_globals.endpoint_url,
                                 parsed_globals.verify_ssl)


class ListCommand(S3Command):
    NAME = 'ls'
    DESCRIPTION = ("List S3 objects and common prefixes under a prefix or "
                   "all S3 buckets. Note that the --output and --no-paginate "
                   "arguments are ignored for this command.")
    USAGE = "<S3Uri> or NONE"
    ARG_TABLE = [{'name': 'paths', 'nargs': '?', 'default': 's3://',
                  'positional_arg': True, 'synopsis': USAGE}, RECURSIVE,
                 PAGE_SIZE, HUMAN_READABLE, SUMMARIZE, REQUEST_PAYER]

    def _run_main(self, parsed_args, parsed_globals):
        super(ListCommand, self)._run_main(parsed_args, parsed_globals)
        self._empty_result = False
        self._at_first_page = True
        self._size_accumulator = 0
        self._total_objects = 0
        self._human_readable = parsed_args.human_readable
        path = parsed_args.paths
        if path.startswith('s3://'):
            path = path[5:]
        bucket, key = find_bucket_key(path)
        if not bucket:
            self._list_all_buckets()
        elif parsed_args.dir_op:
            # Then --recursive was specified.
            self._list_all_objects_recursive(
                bucket, key, parsed_args.page_size, parsed_args.request_payer)
        else:
            self._list_all_objects(
                bucket, key, parsed_args.page_size, parsed_args.request_payer)
        if parsed_args.summarize:
            self._print_summary()
        if key:
            # User specified a key to look for. We should return an rc of one
            # if there are no matching keys and/or prefixes or return an rc
            # of zero if there are matching keys or prefixes.
            return self._check_no_objects()
        else:
            # This covers the case when user is trying to list all of of
            # the buckets or is trying to list the objects of a bucket
            # (without specifying a key). For both situations, a rc of 0
            # should be returned because applicable errors are supplied by
            # the server (i.e. bucket not existing). These errors will be
            # thrown before reaching the automatic return of rc of zero.
            return 0

    def _list_all_objects(self, bucket, key, page_size=None,
                          request_payer=None):
        paginator = self.client.get_paginator('list_objects_v2')
        paging_args = {
            'Bucket': bucket, 'Prefix': key, 'Delimiter': '/',
            'PaginationConfig': {'PageSize': page_size}
        }
        if request_payer is not None:
            paging_args['RequestPayer'] = request_payer
        iterator = paginator.paginate(**paging_args)
        for response_data in iterator:
            self._display_page(response_data)

    def _display_page(self, response_data, use_basename=True):
        common_prefixes = response_data.get('CommonPrefixes', [])
        contents = response_data.get('Contents', [])
        if not contents and not common_prefixes:
            self._empty_result = True
            return
        for common_prefix in common_prefixes:
            prefix_components = common_prefix['Prefix'].split('/')
            prefix = prefix_components[-2]
            pre_string = "PRE".rjust(30, " ")
            print_str = pre_string + ' ' + prefix + '/\n'
            uni_print(print_str)
        for content in contents:
            last_mod_str = self._make_last_mod_str(content['LastModified'])
            self._size_accumulator += int(content['Size'])
            self._total_objects += 1
            size_str = self._make_size_str(content['Size'])
            if use_basename:
                filename_components = content['Key'].split('/')
                filename = filename_components[-1]
            else:
                filename = content['Key']
            print_str = last_mod_str + ' ' + size_str + ' ' + \
                filename + '\n'
            uni_print(print_str)
        self._at_first_page = False

    def _list_all_buckets(self):
        response_data = self.client.list_buckets()
        buckets = response_data['Buckets']
        for bucket in buckets:
            last_mod_str = self._make_last_mod_str(bucket['CreationDate'])
            print_str = last_mod_str + ' ' + bucket['Name'] + '\n'
            uni_print(print_str)

    def _list_all_objects_recursive(self, bucket, key, page_size=None,
                                    request_payer=None):
        paginator = self.client.get_paginator('list_objects_v2')
        paging_args = {
            'Bucket': bucket, 'Prefix': key,
            'PaginationConfig': {'PageSize': page_size}
        }
        if request_payer is not None:
            paging_args['RequestPayer'] = request_payer
        iterator = paginator.paginate(**paging_args)
        for response_data in iterator:
            self._display_page(response_data, use_basename=False)

    def _check_no_objects(self):
        if self._empty_result and self._at_first_page:
            # Nothing was returned in the first page of results when listing
            # the objects.
            return 1
        return 0

    def _make_last_mod_str(self, last_mod):
        """
        This function creates the last modified time string whenever objects
        or buckets are being listed
        """
        last_mod = parse(last_mod)
        last_mod = last_mod.astimezone(tzlocal())
        last_mod_tup = (str(last_mod.year), str(last_mod.month).zfill(2),
                        str(last_mod.day).zfill(2),
                        str(last_mod.hour).zfill(2),
                        str(last_mod.minute).zfill(2),
                        str(last_mod.second).zfill(2))
        last_mod_str = "%s-%s-%s %s:%s:%s" % last_mod_tup
        return last_mod_str.ljust(19, ' ')

    def _make_size_str(self, size):
        """
        This function creates the size string when objects are being listed.
        """
        if self._human_readable:
            size_str = human_readable_size(size)
        else:
            size_str = str(size)
        return size_str.rjust(10, ' ')

    def _print_summary(self):
        """
        This function prints a summary of total objects and total bytes
        """
        print_str = str(self._total_objects)
        uni_print("\nTotal Objects: ".rjust(15, ' ') + print_str + "\n")
        if self._human_readable:
            print_str = human_readable_size(self._size_accumulator)
        else:
            print_str = str(self._size_accumulator)
        uni_print("Total Size: ".rjust(15, ' ') + print_str + "\n")


class WebsiteCommand(S3Command):
    NAME = 'website'
    DESCRIPTION = 'Set the website configuration for a bucket.'
    USAGE = '<S3Uri>'
    ARG_TABLE = [{'name': 'paths', 'nargs': 1, 'positional_arg': True,
                  'synopsis': USAGE}, INDEX_DOCUMENT, ERROR_DOCUMENT]

    def _run_main(self, parsed_args, parsed_globals):
        super(WebsiteCommand, self)._run_main(parsed_args, parsed_globals)
        bucket = self._get_bucket_name(parsed_args.paths[0])
        website_configuration = self._build_website_configuration(parsed_args)
        self.client.put_bucket_website(
            Bucket=bucket, WebsiteConfiguration=website_configuration)
        return 0

    def _build_website_configuration(self, parsed_args):
        website_config = {}
        if parsed_args.index_document is not None:
            website_config['IndexDocument'] = \
                {'Suffix': parsed_args.index_document}
        if parsed_args.error_document is not None:
            website_config['ErrorDocument'] = \
                {'Key': parsed_args.error_document}
        return website_config

    def _get_bucket_name(self, path):
        # We support either:
        # s3://bucketname
        # bucketname
        #
        # We also strip off the trailing slash if a user
        # accidentally appends a slash.
        if path.startswith('s3://'):
            path = path[5:]
        if path.endswith('/'):
            path = path[:-1]
        block_unsupported_resources(path)
        return path


class PresignCommand(S3Command):
    NAME = 'presign'
    DESCRIPTION = (
        "Generate a pre-signed URL for an Amazon S3 object. This allows "
        "anyone who receives the pre-signed URL to retrieve the S3 object "
        "with an HTTP GET request. For sigv4 requests the region needs to be "
        "configured explicitly."
    )
    USAGE = "<S3Uri>"
    ARG_TABLE = [{'name': 'path',
                  'positional_arg': True, 'synopsis': USAGE},
                 {'name': 'expires-in', 'default': 3600,
                  'cli_type_name': 'integer',
                  'help_text': (
                      'Number of seconds until the pre-signed '
                      'URL expires.  Default is 3600 seconds.')}]

    def _run_main(self, parsed_args, parsed_globals):
        super(PresignCommand, self)._run_main(parsed_args, parsed_globals)
        path = parsed_args.path
        if path.startswith('s3://'):
            path = path[5:]
        bucket, key = find_bucket_key(path)
        url = self.client.generate_presigned_url(
            'get_object',
            {'Bucket': bucket, 'Key': key},
            ExpiresIn=parsed_args.expires_in
        )
        uni_print(url)
        uni_print('\n')
        return 0


class S3TransferCommand(S3Command):
    def _run_main(self, parsed_args, parsed_globals):
        super(S3TransferCommand, self)._run_main(parsed_args, parsed_globals)
        self._convert_path_args(parsed_args)
        params = self._build_call_parameters(parsed_args, {})
        cmd_params = CommandParameters(self.NAME, params,
                                       self.USAGE,
                                       self._session,
                                       parsed_globals)
        cmd_params.add_region(parsed_globals)
        cmd_params.add_endpoint_url(parsed_globals)
        cmd_params.add_verify_ssl(parsed_globals)
        cmd_params.add_page_size(parsed_args)
        cmd_params.add_paths(parsed_args.paths)

        runtime_config = transferconfig.RuntimeConfig().build_config(
            **self._session.get_scoped_config().get('s3', {}))
        cmd = CommandArchitecture(self._session, self.NAME,
                                  cmd_params.parameters,
                                  runtime_config)
        cmd.set_clients()
        cmd.create_instructions()
        return cmd.run()

    def _build_call_parameters(self, args, command_params):
        """
        This takes all of the commands in the name space and puts them
        into a dictionary
        """
        for name, value in vars(args).items():
            command_params[name] = value
        return command_params

    def _convert_path_args(self, parsed_args):
        if not isinstance(parsed_args.paths, list):
            parsed_args.paths = [parsed_args.paths]
        for i in range(len(parsed_args.paths)):
            path = parsed_args.paths[i]
            if isinstance(path, six.binary_type):
                dec_path = path.decode(sys.getfilesystemencoding())
                enc_path = dec_path.encode('utf-8')
                new_path = enc_path.decode('utf-8')
                parsed_args.paths[i] = new_path


class CpCommand(S3TransferCommand):
    NAME = 'cp'
    DESCRIPTION = "Copies a local file or S3 object to another location " \
                  "locally or in S3."
    USAGE = "<LocalPath> <S3Uri> or <S3Uri> <LocalPath> " \
            "or <S3Uri> <S3Uri>"
    ARG_TABLE = [{'name': 'paths', 'nargs': 2, 'positional_arg': True,
                  'synopsis': USAGE}] + TRANSFER_ARGS + \
                [METADATA, METADATA_DIRECTIVE, EXPECTED_SIZE, RECURSIVE]


class MvCommand(S3TransferCommand):
    NAME = 'mv'
    DESCRIPTION = BasicCommand.FROM_FILE('s3', 'mv', '_description.rst')
    USAGE = "<LocalPath> <S3Uri> or <S3Uri> <LocalPath> " \
            "or <S3Uri> <S3Uri>"
    ARG_TABLE = [{'name': 'paths', 'nargs': 2, 'positional_arg': True,
                  'synopsis': USAGE}] + TRANSFER_ARGS +\
                [METADATA, METADATA_DIRECTIVE, RECURSIVE, VALIDATE_SAME_S3_PATHS]


class RmCommand(S3TransferCommand):
    NAME = 'rm'
    DESCRIPTION = "Deletes an S3 object."
    USAGE = "<S3Uri>"
    ARG_TABLE = [{'name': 'paths', 'nargs': 1, 'positional_arg': True,
                  'synopsis': USAGE}, DRYRUN, QUIET, RECURSIVE, REQUEST_PAYER,
                 INCLUDE, INCLUDE_FILE, EXCLUDE, EXCLUDE_FILE, ONLY_SHOW_ERRORS, PAGE_SIZE]


class SyncCommand(S3TransferCommand):
    NAME = 'sync'
    DESCRIPTION = "Syncs directories and S3 prefixes. Recursively copies " \
                  "new and updated files from the source directory to " \
                  "the destination. Only creates folders in the destination " \
                  "if they contain one or more files."
    USAGE = "<LocalPath> <S3Uri> or <S3Uri> " \
            "<LocalPath> or <S3Uri> <S3Uri>"
    ARG_TABLE = [{'name': 'paths', 'nargs': 2, 'positional_arg': True,
                  'synopsis': USAGE}] + TRANSFER_ARGS + \
                [METADATA, METADATA_DIRECTIVE]


class MbCommand(S3Command):
    NAME = 'mb'
    DESCRIPTION = "Creates an S3 bucket."
    USAGE = "<S3Uri>"
    ARG_TABLE = [{'name': 'path', 'positional_arg': True, 'synopsis': USAGE}]

    def _run_main(self, parsed_args, parsed_globals):
        super(MbCommand, self)._run_main(parsed_args, parsed_globals)

        if not parsed_args.path.startswith('s3://'):
            raise TypeError("%s\nError: Invalid argument type" % self.USAGE)
        bucket, _ = split_s3_bucket_key(parsed_args.path)

        bucket_config = {'LocationConstraint': self.client.meta.region_name}
        params = {'Bucket': bucket}
        if self.client.meta.region_name != 'us-east-1':
            params['CreateBucketConfiguration'] = bucket_config

        # TODO: Consolidate how we handle return codes and errors
        try:
            self.client.create_bucket(**params)
            uni_print("make_bucket: %s\n" % bucket)
            return 0
        except Exception as e:
            uni_print(
                "make_bucket failed: %s %s\n" % (parsed_args.path, e),
                sys.stderr
            )
            return 1


class RbCommand(S3Command):
    NAME = 'rb'
    DESCRIPTION = (
        "Deletes an empty S3 bucket. A bucket must be completely empty "
        "of objects and versioned objects before it can be deleted. "
        "However, the ``--force`` parameter can be used to delete "
        "the non-versioned objects in the bucket before the bucket is "
        "deleted."
    )
    USAGE = "<S3Uri>"
    ARG_TABLE = [{'name': 'path', 'positional_arg': True,
                  'synopsis': USAGE}, FORCE]

    def _run_main(self, parsed_args, parsed_globals):
        super(RbCommand, self)._run_main(parsed_args, parsed_globals)

        if not parsed_args.path.startswith('s3://'):
            raise TypeError("%s\nError: Invalid argument type" % self.USAGE)
        bucket, key = split_s3_bucket_key(parsed_args.path)

        if key:
            raise ValueError('Please specify a valid bucket name only.'
                             ' E.g. s3://%s' % bucket)

        if parsed_args.force:
            self._force(parsed_args.path, parsed_globals)

        try:
            self.client.delete_bucket(Bucket=bucket)
            uni_print("remove_bucket: %s\n" % bucket)
            return 0
        except Exception as e:
            uni_print(
                "remove_bucket failed: %s %s\n" % (parsed_args.path, e),
                sys.stderr
            )
            return 1

    def _force(self, path, parsed_globals):
        """Calls rm --recursive on the given path."""
        rm = RmCommand(self._session)
        rc = rm([path, '--recursive'], parsed_globals)
        if rc != 0:
            raise RuntimeError(
                "remove_bucket failed: Unable to delete all objects in the "
                "bucket, bucket will not be deleted.")


class CommandArchitecture(object):
    """
    This class drives the actual command.  A command is performed in two
    steps.  First a list of instructions is generated.  This list of
    instructions identifies which type of components are required based on the
    name of the command and the parameters passed to the command line.  After
    the instructions are generated the second step involves using the
    list of instructions to wire together an assortment of generators to
    perform the command.
    """
    def __init__(self, session, cmd, parameters, runtime_config=None):
        self.session = session
        self.cmd = cmd
        self.parameters = parameters
        self.instructions = []
        self._runtime_config = runtime_config
        self._endpoint = None
        self._source_endpoint = None
        self._client = None
        self._source_client = None

    def set_clients(self):
        client_config = None
        if self.parameters.get('sse') == 'aws:kms':
            client_config = Config(signature_version='s3v4')
        self._client = get_client(
            self.session,
            region=self.parameters['region'],
            endpoint_url=self.parameters['endpoint_url'],
            verify=self.parameters['verify_ssl'],
            config=client_config
        )
        self._source_client = get_client(
            self.session,
            region=self.parameters['region'],
            endpoint_url=self.parameters['endpoint_url'],
            verify=self.parameters['verify_ssl'],
            config=client_config
        )
        if self.parameters['source_region']:
            if self.parameters['paths_type'] == 's3s3':
                self._source_client = get_client(
                    self.session,
                    region=self.parameters['source_region'],
                    endpoint_url=None,
                    verify=self.parameters['verify_ssl'],
                    config=client_config
                )

    def create_instructions(self):
        """
        This function creates the instructions based on the command name and
        extra parameters.  Note that all commands must have an s3_handler
        instruction in the instructions and must be at the end of the
        instruction list because it sends the request to S3 and does not
        yield anything.
        """
        if self.needs_filegenerator():
            self.instructions.append('file_generator')
            if self.parameters.get('filters'):
                self.instructions.append('filters')
            if self.cmd == 'sync':
                self.instructions.append('comparator')
            self.instructions.append('file_info_builder')
        self.instructions.append('s3_handler')

    def needs_filegenerator(self):
        return not self.parameters['is_stream']

    def choose_sync_strategies(self):
        """Determines the sync strategy for the command.

        It defaults to the default sync strategies but a customizable sync
        strategy can override the default strategy if it returns the instance
        of its self when the event is emitted.
        """
        sync_strategies = {}
        # Set the default strategies.
        sync_strategies['file_at_src_and_dest_sync_strategy'] = \
            SizeAndLastModifiedSync()
        sync_strategies['file_not_at_dest_sync_strategy'] = MissingFileSync()
        sync_strategies['file_not_at_src_sync_strategy'] = NeverSync()

        # Determine what strategies to override if any.
        responses = self.session.emit(
            'choosing-s3-sync-strategy', params=self.parameters)
        if responses is not None:
            for response in responses:
                override_sync_strategy = response[1]
                if override_sync_strategy is not None:
                    sync_type = override_sync_strategy.sync_type
                    sync_type += '_sync_strategy'
                    sync_strategies[sync_type] = override_sync_strategy

        return sync_strategies

    def run(self):
        """
        This function wires together all of the generators and completes
        the command.  First a dictionary is created that is indexed first by
        the command name.  Then using the instruction, another dictionary
        can be indexed to obtain the objects corresponding to the
        particular instruction for that command.  To begin the wiring,
        either a ``FileFormat`` or ``TaskInfo`` object, depending on the
        command, is put into a list.  Then the function enters a while loop
        that pops off an instruction.  It then determines the object needed
        and calls the call function of the object using the list as the input.
        Depending on the number of objects in the input list and the number
        of components in the list corresponding to the instruction, the call
        method of the component can be called two different ways.  If the
        number of inputs is equal to the number of components a 1:1 mapping of
        inputs to components is used when calling the call function.  If the
        there are more inputs than components, then a 2:1 mapping of inputs to
        components is used where the component call method takes two inputs
        instead of one.  Whatever files are yielded from the call function
        is appended to a list and used as the input for the next repetition
        of the while loop until there are no more instructions.
        """
        src = self.parameters['src']
        dest = self.parameters['dest']
        paths_type = self.parameters['paths_type']
        files = FileFormat().format(src, dest, self.parameters)
        rev_files = FileFormat().format(dest, src, self.parameters)

        cmd_translation = {
            'locals3': 'upload',
            's3s3': 'copy',
            's3local': 'download',
            's3': 'delete'
        }
        result_queue = queue.Queue()
        operation_name = cmd_translation[paths_type]

        fgen_kwargs = {
            'client': self._source_client, 'operation_name': operation_name,
            'follow_symlinks': self.parameters['follow_symlinks'],
            'page_size': self.parameters['page_size'],
            'result_queue': result_queue,
        }
        rgen_kwargs = {
            'client': self._client, 'operation_name': '',
            'follow_symlinks': self.parameters['follow_symlinks'],
            'page_size': self.parameters['page_size'],
            'result_queue': result_queue,
        }

        fgen_request_parameters = \
            self._get_file_generator_request_parameters_skeleton()
        self._map_request_payer_params(fgen_request_parameters)
        self._map_sse_c_params(fgen_request_parameters, paths_type)
        fgen_kwargs['request_parameters'] = fgen_request_parameters

        rgen_request_parameters =  \
            self._get_file_generator_request_parameters_skeleton()
        self._map_request_payer_params(rgen_request_parameters)
        rgen_kwargs['request_parameters'] = rgen_request_parameters

        file_generator = FileGenerator(**fgen_kwargs)
        rev_generator = FileGenerator(**rgen_kwargs)
        stream_dest_path, stream_compare_key = find_dest_path_comp_key(files)
        stream_file_info = [FileInfo(src=files['src']['path'],
                                     dest=stream_dest_path,
                                     compare_key=stream_compare_key,
                                     src_type=files['src']['type'],
                                     dest_type=files['dest']['type'],
                                     operation_name=operation_name,
                                     client=self._client,
                                     is_stream=True)]
        file_info_builder = FileInfoBuilder(
            self._client, self._source_client, self.parameters)

        s3_transfer_handler = S3TransferHandlerFactory(
            self.parameters, self._runtime_config)(
                self._client, result_queue)

        sync_strategies = self.choose_sync_strategies()

        command_dict = {}
        if self.cmd == 'sync':
            command_dict = {'setup': [files, rev_files],
                            'file_generator': [file_generator,
                                               rev_generator],
                            'filters': [create_filter(self.parameters),
                                        create_filter(self.parameters)],
                            'comparator': [Comparator(**sync_strategies)],
                            'file_info_builder': [file_info_builder],
                            's3_handler': [s3_transfer_handler]}
        elif self.cmd == 'cp' and self.parameters['is_stream']:
            command_dict = {'setup': [stream_file_info],
                            's3_handler': [s3_transfer_handler]}
        elif self.cmd == 'cp':
            command_dict = {'setup': [files],
                            'file_generator': [file_generator],
                            'filters': [create_filter(self.parameters)],
                            'file_info_builder': [file_info_builder],
                            's3_handler': [s3_transfer_handler]}
        elif self.cmd == 'rm':
            command_dict = {'setup': [files],
                            'file_generator': [file_generator],
                            'filters': [create_filter(self.parameters)],
                            'file_info_builder': [file_info_builder],
                            's3_handler': [s3_transfer_handler]}
        elif self.cmd == 'mv':
            command_dict = {'setup': [files],
                            'file_generator': [file_generator],
                            'filters': [create_filter(self.parameters)],
                            'file_info_builder': [file_info_builder],
                            's3_handler': [s3_transfer_handler]}

        files = command_dict['setup']
        while self.instructions:
            instruction = self.instructions.pop(0)
            file_list = []
            components = command_dict[instruction]
            for i in range(len(components)):
                if len(files) > len(components):
                    file_list.append(components[i].call(*files))
                else:
                    file_list.append(components[i].call(files[i]))
            files = file_list
        # This is kinda quirky, but each call through the instructions
        # will replaces the files attr with the return value of the
        # file_list.  The very last call is a single list of
        # [s3_handler], and the s3_handler returns the number of
        # tasks failed and the number of tasks warned.
        # This means that files[0] now contains a namedtuple with
        # the number of failed tasks and the number of warned tasks.
        # In terms of the RC, we're keeping it simple and saying
        # that > 0 failed tasks will give a 1 RC and > 0 warned
        # tasks will give a 2 RC.  Otherwise a RC of zero is returned.
        rc = 0
        if files[0].num_tasks_failed > 0:
            rc = 1
        elif files[0].num_tasks_warned > 0:
            rc = 2
        return rc

    def _get_file_generator_request_parameters_skeleton(self):
        return {
            'HeadObject': {},
            'ListObjects': {},
            'ListObjectsV2': {}
        }

    def _map_request_payer_params(self, request_parameters):
        RequestParamsMapper.map_head_object_params(
            request_parameters['HeadObject'], {
                'request_payer': self.parameters.get('request_payer')
            }
        )
        RequestParamsMapper.map_list_objects_v2_params(
            request_parameters['ListObjectsV2'], {
                'request_payer': self.parameters.get('request_payer')
            }
        )

    def _map_sse_c_params(self, request_parameters, paths_type):
        # SSE-C may be needed for HeadObject for copies/downloads/deletes
        # If the operation is s3 to s3, the FileGenerator should use the
        # copy source key and algorithm. Otherwise, use the regular
        # SSE-C key and algorithm. Note the reverse FileGenerator does
        # not need any of these because it is used only for sync operations
        # which only use ListObjects which does not require HeadObject.
        RequestParamsMapper.map_head_object_params(
            request_parameters['HeadObject'], self.parameters)
        if paths_type == 's3s3':
            RequestParamsMapper.map_head_object_params(
                request_parameters['HeadObject'], {
                    'sse_c': self.parameters.get('sse_c_copy_source'),
                    'sse_c_key': self.parameters.get('sse_c_copy_source_key')
                }
            )


class CommandParameters(object):
    """
    This class is used to do some initial error based on the
    parameters and arguments passed to the command line.
    """
    def __init__(self, cmd, parameters, usage,
                 session=None, parsed_globals=None):
        """
        Stores command name and parameters.  Ensures that the ``dir_op`` flag
        is true if a certain command is being used.

        :param cmd: The name of the command, e.g. "rm".
        :param parameters: A dictionary of parameters.
        :param usage: A usage string

        """
        self.cmd = cmd
        self.parameters = parameters
        self.usage = usage
        self._session = session
        self._parsed_globals = parsed_globals
        if 'dir_op' not in parameters:
            self.parameters['dir_op'] = False
        if 'follow_symlinks' not in parameters:
            self.parameters['follow_symlinks'] = True
        if 'source_region' not in parameters:
            self.parameters['source_region'] = None
        if self.cmd in ['sync', 'mb', 'rb']:
            self.parameters['dir_op'] = True
        if self.cmd == 'mv':
            self.parameters['is_move'] = True
        else:
            self.parameters['is_move'] = False

    def add_paths(self, paths):
        """
        Reformats the parameters dictionary by including a key and
        value for the source and the destination.  If a destination is
        not used the destination is the same as the source to ensure
        the destination always have some value.
        """
        self.check_path_type(paths)
        self._normalize_s3_trailing_slash(paths)
        src_path = paths[0]
        self.parameters['src'] = src_path
        if len(paths) == 2:
            self.parameters['dest'] = paths[1]
        elif len(paths) == 1:
            self.parameters['dest'] = paths[0]
        self._validate_streaming_paths()
        self._validate_path_args()
        self._validate_sse_c_args()
        self._validate_not_s3_express_bucket_for_sync()

    def _validate_not_s3_express_bucket_for_sync(self):
        if self.cmd == 'sync' and \
            (self._is_s3express_path(self.parameters['src']) or
             self._is_s3express_path(self.parameters['dest'])):
            raise ValueError(
                "Cannot use sync command with a directory bucket."
            )

    def _is_s3express_path(self, path):
        if path.startswith("s3://"):
            bucket = split_s3_bucket_key(path)[0]
            return is_s3express_bucket(bucket)
        return False

    def _validate_streaming_paths(self):
        self.parameters['is_stream'] = False
        if self.parameters['src'] == '-' or self.parameters['dest'] == '-':
            if self.cmd != 'cp' or self.parameters.get('dir_op'):
                raise ValueError(
                    "Streaming currently is only compatible with "
                    "non-recursive cp commands"
                )
            self.parameters['is_stream'] = True
            self.parameters['dir_op'] = False
            self.parameters['only_show_errors'] = True

    def _validate_path_args(self):
        # If we're using a mv command, you can't copy the object onto itself.
        params = self.parameters
        if self.cmd == 'mv' and params['paths_type']=='s3s3':
            self._raise_if_mv_same_paths(params['src'], params['dest'])
            if self._should_validate_same_underlying_s3_paths():
                self._validate_same_underlying_s3_paths()
            if self._should_emit_validate_s3_paths_warning():
                self._emit_validate_s3_paths_warning()

        # If the user provided local path does not exist, hard fail because
        # we know that we will not be able to upload the file.
        if 'locals3' == params['paths_type'] and not params['is_stream']:
            if not os.path.exists(params['src']):
                raise RuntimeError(
                    'The user-provided path %s does not exist.' %
                    params['src'])
        # If the operation is downloading to a directory that does not exist,
        # create the directories so no warnings are thrown during the syncing
        # process.
        elif 's3local' == params['paths_type'] and params['dir_op']:
            if not os.path.exists(params['dest']):
                os.makedirs(params['dest'])

    def _same_path(self, src, dest):
        if not self.parameters['paths_type'] == 's3s3':
            return False
        elif src == dest:
            return True
        elif dest.endswith('/'):
            src_base = os.path.basename(src)
            return src == os.path.join(dest, src_base)

    def _same_key(self, src, dest):
        _, src_key = split_s3_bucket_key(src)
        _, dest_key = split_s3_bucket_key(dest)
        return self._same_path(f'/{src_key}', f'/{dest_key}')

    def _validate_same_s3_paths_enabled(self):
        validate_env_var = ensure_boolean(
            os.environ.get('AWS_CLI_S3_MV_VALIDATE_SAME_S3_PATHS'))
        return (self.parameters.get('validate_same_s3_paths') or
                validate_env_var)

    def _should_emit_validate_s3_paths_warning(self):
        is_same_key = self._same_key(
            self.parameters['src'], self.parameters['dest'])
        src_has_underlying_path = S3PathResolver.has_underlying_s3_path(
            self.parameters['src'])
        dest_has_underlying_path = S3PathResolver.has_underlying_s3_path(
            self.parameters['dest'])
        return (is_same_key and not self._validate_same_s3_paths_enabled() and
                (src_has_underlying_path or dest_has_underlying_path))

    def _emit_validate_s3_paths_warning(self):
        msg = (
            "warning: Provided s3 paths may resolve to same underlying "
            "s3 object(s) and result in deletion instead of being moved. "
            "To resolve and validate underlying s3 paths are not the same, "
            "specify the --validate-same-s3-paths flag or set the "
            "AWS_CLI_S3_MV_VALIDATE_SAME_S3_PATHS environment variable to true. "
            "To resolve s3 outposts access point path, the arn must be "
            "used instead of the alias.\n"
        )
        uni_print(msg, sys.stderr)

    def _should_validate_same_underlying_s3_paths(self):
        is_same_key = self._same_key(
            self.parameters['src'], self.parameters['dest'])
        return is_same_key and self._validate_same_s3_paths_enabled()

    def _validate_same_underlying_s3_paths(self):
        src_paths = S3PathResolver.from_session(
            self._session,
            self.parameters.get('source_region', self._parsed_globals.region),
            self._parsed_globals.verify_ssl
        ).resolve_underlying_s3_paths(self.parameters['src'])
        dest_paths = S3PathResolver.from_session(
            self._session,
            self._parsed_globals.region,
            self._parsed_globals.verify_ssl
        ).resolve_underlying_s3_paths(self.parameters['dest'])
        for src_path in src_paths:
            for dest_path in dest_paths:
                self._raise_if_mv_same_paths(src_path, dest_path)

    def _raise_if_mv_same_paths(self, src, dest):
        if self._same_path(src, dest):
            raise ValueError(
                "Cannot mv a file onto itself: "
                f"{self.parameters['src']} - {self.parameters['dest']}"
            )

    def _normalize_s3_trailing_slash(self, paths):
        for i, path in enumerate(paths):
            if path.startswith('s3://'):
                bucket, key = find_bucket_key(path[5:])
                if not key and not path.endswith('/'):
                    # If only a bucket was specified, we need
                    # to normalize the path and ensure it ends
                    # with a '/', s3://bucket -> s3://bucket/
                    path += '/'
                    paths[i] = path

    def check_path_type(self, paths):
        """
        This initial check ensures that the path types for the specified
        command is correct.
        """
        template_type = {'s3s3': ['cp', 'sync', 'mv'],
                         's3local': ['cp', 'sync', 'mv'],
                         'locals3': ['cp', 'sync', 'mv'],
                         's3': ['mb', 'rb', 'rm'],
                         'local': [], 'locallocal': []}
        paths_type = ''
        usage = "usage: aws s3 %s %s" % (self.cmd,
                                         self.usage)
        for i in range(len(paths)):
            if paths[i].startswith('s3://'):
                paths_type = paths_type + 's3'
            else:
                paths_type = paths_type + 'local'
        if self.cmd in template_type[paths_type]:
            self.parameters['paths_type'] = paths_type
        else:
            raise TypeError("%s\nError: Invalid argument type" % usage)

    def add_region(self, parsed_globals):
        self.parameters['region'] = parsed_globals.region

    def add_endpoint_url(self, parsed_globals):
        """
        Adds endpoint_url to the parameters.
        """
        if 'endpoint_url' in parsed_globals:
            self.parameters['endpoint_url'] = getattr(parsed_globals,
                                                      'endpoint_url')
        else:
            self.parameters['endpoint_url'] = None

    def add_verify_ssl(self, parsed_globals):
        self.parameters['verify_ssl'] = parsed_globals.verify_ssl

    def add_page_size(self, parsed_args):
        self.parameters['page_size'] = getattr(parsed_args, 'page_size', None)

    def _validate_sse_c_args(self):
        self._validate_sse_c_arg()
        self._validate_sse_c_arg('sse_c_copy_source')
        self._validate_sse_c_copy_source_for_paths()

    def _validate_sse_c_arg(self, sse_c_type='sse_c'):
        sse_c_key_type = sse_c_type + '_key'
        sse_c_type_param = '--' + sse_c_type.replace('_', '-')
        sse_c_key_type_param = '--' + sse_c_key_type.replace('_', '-')
        if self.parameters.get(sse_c_type):
            if not self.parameters.get(sse_c_key_type):
                raise ValueError(
                    'It %s is specified, %s must be specified '
                    'as well.' % (sse_c_type_param, sse_c_key_type_param)
                )
        if self.parameters.get(sse_c_key_type):
            if not self.parameters.get(sse_c_type):
                raise ValueError(
                    'It %s is specified, %s must be specified '
                    'as well.' % (sse_c_key_type_param, sse_c_type_param)
                )

    def _validate_sse_c_copy_source_for_paths(self):
        if self.parameters.get('sse_c_copy_source'):
            if self.parameters['paths_type'] != 's3s3':
                raise ValueError(
                    '--sse-c-copy-source is only supported for '
                    'copy operations.'
                )<|MERGE_RESOLUTION|>--- conflicted
+++ resolved
@@ -30,14 +30,9 @@
 from awscli.customizations.s3.filters import create_filter
 from awscli.customizations.s3.s3handler import S3TransferHandlerFactory
 from awscli.customizations.s3.utils import find_bucket_key, AppendFilter, \
-<<<<<<< HEAD
     FileAppendFilter, find_dest_path_comp_key, human_readable_size, \
-    RequestParamsMapper, split_s3_bucket_key, block_unsupported_resources
-=======
-    find_dest_path_comp_key, human_readable_size, \
     RequestParamsMapper, split_s3_bucket_key, block_unsupported_resources, \
     S3PathResolver
->>>>>>> f0343cc2
 from awscli.customizations.utils import uni_print
 from awscli.customizations.s3.syncstrategy.base import MissingFileSync, \
     SizeAndLastModifiedSync, NeverSync
@@ -452,9 +447,6 @@
     )
 }
 
-<<<<<<< HEAD
-TRANSFER_ARGS = [DRYRUN, QUIET, INCLUDE, EXCLUDE, INCLUDE_FILE, EXCLUDE_FILE, ACL,
-=======
 VALIDATE_SAME_S3_PATHS = {
     'name': 'validate-same-s3-paths', 'action': 'store_true',
     'help_text': (
@@ -476,8 +468,7 @@
     )
 }
 
-TRANSFER_ARGS = [DRYRUN, QUIET, INCLUDE, EXCLUDE, ACL,
->>>>>>> f0343cc2
+TRANSFER_ARGS = [DRYRUN, QUIET, INCLUDE, EXCLUDE, INCLUDE_FILE, EXCLUDE_FILE, ACL,
                  FOLLOW_SYMLINKS, NO_FOLLOW_SYMLINKS, NO_GUESS_MIME_TYPE,
                  SSE, SSE_C, SSE_C_KEY, SSE_KMS_KEY_ID, SSE_C_COPY_SOURCE,
                  SSE_C_COPY_SOURCE_KEY, STORAGE_CLASS, GRANTS,
