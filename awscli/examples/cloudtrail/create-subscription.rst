--- conflicted
+++ resolved
@@ -1,37 +1,3 @@
-<<<<<<< HEAD
-**To create and configure AWS resources for a trail**
-
-The following ``create-subscription`` command creates a new S3 bucket and SNS topic for ``Trail1``::
-
-  aws cloudtrail create-subscription --name Trail1 --s3-new-bucket amzn-s3-demo-bucket --sns-new-topic my-topic
-
-Output::
-
-  Setting up new S3 bucket amzn-s3-demo-bucket...
-  Setting up new SNS topic my-topic...
-  Creating/updating CloudTrail configuration...
-  CloudTrail configuration:
-  {
-  "trailList": [ 
-    {
-      "IncludeGlobalServiceEvents": true, 
-      "Name": "Trail1", 
-      "TrailARN": "arn:aws:cloudtrail:us-east-1:123456789012:trail/Trail1", 
-      "LogFileValidationEnabled": false, 
-      "IsMultiRegionTrail": false, 
-      "S3BucketName": "amzn-s3-demo-bucket", 
-      "SnsTopicName": "my-topic", 
-      "HomeRegion": "us-east-1"
-    }
-  ], 
-  "ResponseMetadata": {
-  "HTTPStatusCode": 200, 
-  "RequestId": "f39e51f6-c615-11e5-85bd-d35ca21ee3e2"
-  }
-  }
-  Starting CloudTrail service...
-  Logs will be delivered to amzn-s3-demo-bucket
-=======
 **To create and configure AWS resources for a trail**
 
 The following ``create-subscription`` command creates a new S3 bucket and SNS topic for ``Trail1``. ::
@@ -66,5 +32,4 @@
             }
         }
     Starting CloudTrail service...
-    Logs will be delivered to my-bucket
->>>>>>> 72dde9fa
+    Logs will be delivered to my-bucket