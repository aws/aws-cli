# Copyright 2014 Amazon.com, Inc. or its affiliates. All Rights Reserved.
#
# Licensed under the Apache License, Version 2.0 (the "License"). You
# may not use this file except in compliance with the License. A copy of
# the License is located at
#
#     http://aws.amazon.com/apache2.0/
#
# or in the "license" file accompanying this file. This file is
# distributed on an "AS IS" BASIS, WITHOUT WARRANTIES OR CONDITIONS OF
# ANY KIND, either express or implied. See the License for the specific
# language governing permissions and limitations under the License.
import mock

from botocore.hooks import HierarchicalEmitter
from botocore.exceptions import ProfileNotFound
from botocore.session import Session
from botocore.credentials import (
    AssumeRoleProvider,
    CredentialResolver,
    AssumeRoleWithWebIdentityProvider
)

from awscli.testutils import unittest
from awscli.customizations import assumerole


class TestAssumeRolePlugin(unittest.TestCase):
    def test_assume_role_provider_injected(self):
        mock_assume_role = mock.Mock(spec=AssumeRoleProvider)
        mock_web_identity = mock.Mock(spec=AssumeRoleWithWebIdentityProvider)
        providers = {
            'assume-role': mock_assume_role,
            'assume-role-with-web-identity': mock_web_identity,
        }
        mock_resolver = mock.Mock(spec=CredentialResolver)
        mock_resolver.get_provider = providers.get
        session = mock.Mock(spec=Session)
        session.get_component.return_value = mock_resolver

        assumerole.inject_assume_role_provider_cache(
            session, event_name='building-command-table.foo')
        session.get_component.assert_called_with('credential_provider')
        self.assertIsInstance(mock_assume_role.cache, assumerole.JSONFileCache)
        self.assertIsInstance(
            mock_web_identity.cache,
            assumerole.JSONFileCache,
        )

    def test_assume_role_provider_registration(self):
        event_handlers = HierarchicalEmitter()
        assumerole.register_assume_role_provider(event_handlers)
        session = mock.Mock(spec=Session)
        event_handlers.emit('session-initialized', session=session)
        # Just verifying that anything on the session was called ensures
        # that our handler was called, as it's the only thing that should
        # be registered.
        session.get_component.assert_called_with('credential_provider')

    def test_no_registration_if_profile_does_not_exist(self):
        session = mock.Mock(spec=Session)
        session.get_component.side_effect = ProfileNotFound(
            profile='unknown')

        assumerole.inject_assume_role_provider_cache(
            session, event_name='building-command-table.foo')

        credential_provider = session.get_component.return_value
<<<<<<< HEAD
        self.assertFalse(credential_provider.get_provider.called)


class TestJSONCache(unittest.TestCase):
    def setUp(self):
        self.tempdir = tempfile.mkdtemp()
        self.cache = assumerole.JSONFileCache(self.tempdir)

    def tearDown(self):
        shutil.rmtree(self.tempdir)

    def test_supports_contains_check(self):
        # By default the cache is empty because we're
        # using a new temp dir every time.
        self.assertTrue('mykey' not in self.cache)

    def test_add_key_and_contains_check(self):
        self.cache['mykey'] = {'foo': 'bar'}
        self.assertTrue('mykey' in self.cache)

    def test_added_key_can_be_retrieved(self):
        self.cache['mykey'] = {'foo': 'bar'}
        self.assertEqual(self.cache['mykey'], {'foo': 'bar'})

    def test_only_accepts_json_serializable_data(self):
        with self.assertRaises(ValueError):
            # set()'s cannot be serialized to a JSOn string.
            self.cache['mykey'] = set()

    def test_can_override_existing_values(self):
        self.cache['mykey'] = {'foo': 'bar'}
        self.cache['mykey'] = {'baz': 'newvalue'}
        self.assertEqual(self.cache['mykey'], {'baz': 'newvalue'})

    def test_can_add_multiple_keys(self):
        self.cache['mykey'] = {'foo': 'bar'}
        self.cache['mykey2'] = {'baz': 'qux'}
        self.assertEqual(self.cache['mykey'], {'foo': 'bar'})
        self.assertEqual(self.cache['mykey2'], {'baz': 'qux'})

    def test_working_dir_does_not_exist(self):
        working_dir = os.path.join(self.tempdir, 'foo')
        cache = assumerole.JSONFileCache(working_dir)
        cache['foo'] = {'bar': 'baz'}
        self.assertEqual(cache['foo'], {'bar': 'baz'})

    def test_key_error_raised_when_cache_key_does_not_exist(self):
        with self.assertRaises(KeyError):
            self.cache['foo']

    def test_file_is_truncated_before_writing(self):
        self.cache['mykey'] = {
            'really long key in the cache': 'really long value in cache'}
        # Now overwrite it with a smaller value.
        self.cache['mykey'] = {'a': 'b'}
        self.assertEqual(self.cache['mykey'], {'a': 'b'})

    @skip_if_windows('File permissions tests not supported on Windows.')
    def test_permissions_for_file_restricted(self):
        self.cache['mykey'] = {'foo': 'bar'}
        filename = os.path.join(self.tempdir, 'mykey.json')
        self.assertEqual(os.stat(filename).st_mode & 0xFFF, 0o600)
=======
        self.assertFalse(credential_provider.get_provider.called)
>>>>>>> 8c18868f
<|MERGE_RESOLUTION|>--- conflicted
+++ resolved
@@ -66,69 +66,4 @@
             session, event_name='building-command-table.foo')
 
         credential_provider = session.get_component.return_value
-<<<<<<< HEAD
-        self.assertFalse(credential_provider.get_provider.called)
-
-
-class TestJSONCache(unittest.TestCase):
-    def setUp(self):
-        self.tempdir = tempfile.mkdtemp()
-        self.cache = assumerole.JSONFileCache(self.tempdir)
-
-    def tearDown(self):
-        shutil.rmtree(self.tempdir)
-
-    def test_supports_contains_check(self):
-        # By default the cache is empty because we're
-        # using a new temp dir every time.
-        self.assertTrue('mykey' not in self.cache)
-
-    def test_add_key_and_contains_check(self):
-        self.cache['mykey'] = {'foo': 'bar'}
-        self.assertTrue('mykey' in self.cache)
-
-    def test_added_key_can_be_retrieved(self):
-        self.cache['mykey'] = {'foo': 'bar'}
-        self.assertEqual(self.cache['mykey'], {'foo': 'bar'})
-
-    def test_only_accepts_json_serializable_data(self):
-        with self.assertRaises(ValueError):
-            # set()'s cannot be serialized to a JSOn string.
-            self.cache['mykey'] = set()
-
-    def test_can_override_existing_values(self):
-        self.cache['mykey'] = {'foo': 'bar'}
-        self.cache['mykey'] = {'baz': 'newvalue'}
-        self.assertEqual(self.cache['mykey'], {'baz': 'newvalue'})
-
-    def test_can_add_multiple_keys(self):
-        self.cache['mykey'] = {'foo': 'bar'}
-        self.cache['mykey2'] = {'baz': 'qux'}
-        self.assertEqual(self.cache['mykey'], {'foo': 'bar'})
-        self.assertEqual(self.cache['mykey2'], {'baz': 'qux'})
-
-    def test_working_dir_does_not_exist(self):
-        working_dir = os.path.join(self.tempdir, 'foo')
-        cache = assumerole.JSONFileCache(working_dir)
-        cache['foo'] = {'bar': 'baz'}
-        self.assertEqual(cache['foo'], {'bar': 'baz'})
-
-    def test_key_error_raised_when_cache_key_does_not_exist(self):
-        with self.assertRaises(KeyError):
-            self.cache['foo']
-
-    def test_file_is_truncated_before_writing(self):
-        self.cache['mykey'] = {
-            'really long key in the cache': 'really long value in cache'}
-        # Now overwrite it with a smaller value.
-        self.cache['mykey'] = {'a': 'b'}
-        self.assertEqual(self.cache['mykey'], {'a': 'b'})
-
-    @skip_if_windows('File permissions tests not supported on Windows.')
-    def test_permissions_for_file_restricted(self):
-        self.cache['mykey'] = {'foo': 'bar'}
-        filename = os.path.join(self.tempdir, 'mykey.json')
-        self.assertEqual(os.stat(filename).st_mode & 0xFFF, 0o600)
-=======
-        self.assertFalse(credential_provider.get_provider.called)
->>>>>>> 8c18868f
+        self.assertFalse(credential_provider.get_provider.called)