import json
import math
<<<<<<< HEAD
=======
import sys
>>>>>>> 170c013b
import time
import psutil

import os
import shutil
from awscli.botocore.awsrequest import AWSResponse

from unittest import mock
from awscli.clidriver import AWSCLIEntryPoint, create_clidriver
from awscli.compat import BytesIO


class Summarizer:
    DATA_INDEX_IN_ROW = {'time': 0, 'memory': 1, 'cpu': 2}

    def __init__(self):
        self._start_time = None
        self._end_time = None
        self._samples = []
        self._sums = {
            'memory': 0.0,
            'cpu': 0.0,
        }

    def summarize(self, samples):
        """Processes benchmark data from a dictionary."""
        self._samples = samples
        self._validate_samples(samples)
        for idx, sample in enumerate(samples):
            # If the sample is the first one, collect the start time.
            if idx == 0:
                self._start_time = self._get_time(sample)
            self.process_data_sample(sample)
        self._end_time = self._get_time(samples[-1])
        metrics = self._finalize_processed_data_for_file(samples)
        return metrics

    def _validate_samples(self, samples):
        if not samples:
            raise RuntimeError(
                'Benchmark samples could not be processed. ' 
                'The samples list is empty'
            )

    def process_data_sample(self, sample):
        self._add_to_sums('memory', sample['memory'])
        self._add_to_sums('cpu', sample['cpu'])

    def _finalize_processed_data_for_file(self, samples):
        # compute percentiles
        self._samples.sort(key=self._get_memory)
        memory_p50 = self._compute_metric_percentile(50, 'memory')
        memory_p95 = self._compute_metric_percentile(95, 'memory')
        self._samples.sort(key=self._get_cpu)
        cpu_p50 = self._compute_metric_percentile(50, 'cpu')
        cpu_p95 = self._compute_metric_percentile(95, 'cpu')
        max_memory = max(samples, key=self._get_memory)['memory']
        max_cpu = max(samples, key=self._get_cpu)['cpu']
        # format computed statistics
        metrics = {
            'average_memory': self._sums['memory'] / len(samples),
            'average_cpu': self._sums['cpu'] / len(samples),
            'max_memory': max_memory,
            'max_cpu': max_cpu,
            'memory_p50': memory_p50,
            'memory_p95': memory_p95,
            'cpu_p50': cpu_p50,
            'cpu_p95': cpu_p95,
        }
<<<<<<< HEAD
        # reset samples array
        self._samples.clear()
=======
        # reset data state
        self._samples.clear()
        self._sums = self._sums.fromkeys(self._sums, 0.0)
>>>>>>> 170c013b
        return metrics

    def _compute_metric_percentile(self, percentile, name):
        num_samples = len(self._samples)
        p_idx = math.ceil(percentile*num_samples/100) - 1
        return self._samples[p_idx][name]

    def _get_time(self, sample):
        return sample['time']

    def _get_memory(self, sample):
        return sample['memory']

    def _get_cpu(self, sample):
        return sample['cpu']

    def _add_to_sums(self, name, data_point):
        self._sums[name] += data_point


class RawResponse(BytesIO):
    """
    A bytes-like streamable HTTP response representation.
    """
    def stream(self, **kwargs):
        contents = self.read()
        while contents:
            yield contents
            contents = self.read()


class StubbedHTTPClient(object):
    """
    A generic stubbed HTTP client.
    """
    def setup(self):
        urllib3_session_send = 'botocore.httpsession.URLLib3Session.send'
        self._urllib3_patch = mock.patch(urllib3_session_send)
        self._send = self._urllib3_patch.start()
        self._send.side_effect = self.get_response
        self._responses = []

    def tearDown(self):
        self._urllib3_patch.stop()

    def get_response(self, request):
        response = self._responses.pop(0)
        if isinstance(response, Exception):
            raise response
        return response

    def add_response(self, body, headers, status_code):
        response = AWSResponse(
            url='http://169.254.169.254/',
            status_code=status_code,
            headers=headers,
            raw=RawResponse(body.encode())
        )
        self._responses.append(response)


class ProcessBenchmarker(object):
    """
    Periodically samples CPU and memory usage of a process given its pid.
    """
    def benchmark_process(self, pid, data_interval):
        parent_pid = os.getpid()
        try:
            # Benchmark the process where the script is being run.
            return self._run_benchmark(pid, data_interval)
        except KeyboardInterrupt:
            # If there is an interrupt, then try to clean everything up.
            proc = psutil.Process(parent_pid)
            procs = proc.children(recursive=True)

            for child in procs:
                child.terminate()

            gone, alive = psutil.wait_procs(procs, timeout=1)
            for child in alive:
                child.kill()
            raise

    def _run_benchmark(self, pid, data_interval):
        process_to_measure = psutil.Process(pid)
        samples = []

        while process_to_measure.is_running():
            if process_to_measure.status() == psutil.STATUS_ZOMBIE:
                process_to_measure.kill()
                break
            time.sleep(data_interval)
            try:
                # Collect the memory and cpu usage.
                memory_used = process_to_measure.memory_info().rss
                cpu_percent = process_to_measure.cpu_percent()
<<<<<<< HEAD
            except (psutil.AccessDenied, psutil.ZombieProcess, psutil.NoSuchProcess):
=======
            except (psutil.AccessDenied, psutil.ZombieProcess):
>>>>>>> 170c013b
                # Trying to get process information from a closed or
                # zombie process will result in corresponding exceptions.
                break
            # Determine the lapsed time for bookkeeping
            current_time = time.time()
            samples.append({
                "time": current_time, "memory": memory_used, "cpu": cpu_percent
            })
        return samples


class BenchmarkHarness(object):
    _DEFAULT_FILE_CONFIG_CONTENTS = "[default]"

    """
    Orchestrates running benchmarks in isolated, configurable environments defined
    via a specified JSON file.
    """
    def __init__(self):
        self._summarizer = Summarizer()

    def _get_default_env(self, config_file):
        return {
            'AWS_CONFIG_FILE': config_file,
            'AWS_DEFAULT_REGION': 'us-west-2',
            'AWS_ACCESS_KEY_ID': 'access_key',
            'AWS_SECRET_ACCESS_KEY': 'secret_key'
        }

    def _create_file_with_size(self, path, size):
        """
        Creates a full-access file in the given directory with the
        specified name and size. The created file will be full of
        null bytes to achieve the specified size.
        """
        f = open(path, 'wb')
        os.chmod(path, 0o777)
        size = int(size)
        f.truncate(size)
        f.close()

    def _create_file_dir(self, dir_path, file_count, size):
        """
        Creates a directory with the specified name. Also creates identical files
        with the given size in the created directory. The number of identical files
        to be created is specified by file_count. Each file will be full of
        null bytes to achieve the specified size.
        """
        os.mkdir(dir_path, 0o777)
        for i in range(int(file_count)):
            file_path = os.path.join(dir_path, f'{i}')
            self._create_file_with_size(file_path, size)

    def _setup_iteration(
            self,
            benchmark,
            client,
            result_dir,
            config_file
    ):
        """
        Performs the environment setup for a single iteration of a
        benchmark. This includes creating the files used by a
        command and stubbing the HTTP client to use during execution.
        """
        # create necessary files for iteration
        env = benchmark.get('environment', {})
        if "files" in env:
            for file_def in env['files']:
                path = os.path.join(result_dir, file_def['name'])
                self._create_file_with_size(path, file_def['size'])
        if "file_dirs" in env:
            for file_dir_def in env['file_dirs']:
                dir_path = os.path.join(result_dir, file_dir_def['name'])
                self._create_file_dir(
                    dir_path,
                    file_dir_def['file_count'],
                    file_dir_def['file_size']
                )
<<<<<<< HEAD
        # create config file at specified path
=======
        if "file_literals" in env:
            for file_lit in env['file_literals']:
                path = os.path.join(result_dir, file_lit['name'])
                f = open(path, 'w')
                os.chmod(path, 0o777)
                f.write(file_lit['content'])
                f.close()
        # create config file at specified path
        os.makedirs(os.path.dirname(config_file), mode=0o777, exist_ok=True)
>>>>>>> 170c013b
        with open(config_file, 'w') as f:
            f.write(env.get('config', self._DEFAULT_FILE_CONFIG_CONTENTS))
            f.flush()
        # setup and stub HTTP client
        client.setup()
        self._stub_responses(
            benchmark.get('responses', [{"headers": {}, "body": ""}]),
            client
        )

    def _stub_responses(self, responses, client):
        """
        Stubs the supplied HTTP client using the response instructions in the supplied
        responses struct. Each instruction will generate one or more stubbed responses.
        """
        for response in responses:
            body = response.get("body", "")
            headers = response.get("headers", {})
            status_code = response.get("status_code", 200)
            # use the instances key to support duplicating responses a configured number of times
            if "instances" in response:
                for _ in range(int(response['instances'])):
                    client.add_response(body, headers, status_code)
            else:
                client.add_response(body, headers, status_code)

<<<<<<< HEAD
    def _run_command_with_metric_hooks(self, cmd, result_dir):
=======
    def _run_command_with_metric_hooks(self, cmd, out_file):
>>>>>>> 170c013b
        """
        Runs a CLI command and logs CLI-specific metrics to a file.
        """
        first_client_invocation_time = None
        start_time = time.time()
        driver = create_clidriver()
        event_emitter = driver.session.get_component('event_emitter')

        def _log_invocation_time(params, request_signer, model, **kwargs):
            nonlocal first_client_invocation_time
            if first_client_invocation_time is None:
                first_client_invocation_time = time.time()

        event_emitter.register_last(
            'before-call',
            _log_invocation_time,
            'benchmarks.log-invocation-time'
        )
<<<<<<< HEAD
        AWSCLIEntryPoint(driver).main(cmd)
        end_time = time.time()

        # write the collected metrics to a file
        metrics_f = open(os.path.join(result_dir, 'metrics.json'), 'w')
        metrics_f.write(json.dumps(
            {
=======
        rc = AWSCLIEntryPoint(driver).main(cmd)
        end_time = time.time()

        # write the collected metrics to a file
        metrics_f = open(out_file, 'w')
        metrics_f.write(json.dumps(
            {
                'return_code': rc,
>>>>>>> 170c013b
                'start_time': start_time,
                'end_time': end_time,
                'first_client_invocation_time': first_client_invocation_time
            }
        ))
        metrics_f.close()
<<<<<<< HEAD
        # terminate the process
        os._exit(0)
=======
>>>>>>> 170c013b

    def _run_isolated_benchmark(
            self,
            result_dir,
            benchmark,
            client,
            process_benchmarker,
            args
    ):
        """
        Runs a single iteration of one benchmark execution. Includes setting up
        the environment, running the benchmarked execution, formatting
        the results, and cleaning up the environment.
        """
<<<<<<< HEAD
        assets_dir = os.path.join(result_dir, 'assets')
        config_file = os.path.join(assets_dir, 'config')
        os.makedirs(assets_dir, 0o777)
        # setup for iteration of benchmark
        self._setup_iteration(benchmark, client, result_dir, config_file)
        os.chdir(result_dir)
        # patch the OS environment with our supplied defaults
        env_patch = mock.patch.dict('os.environ', self._get_default_env(config_file))
=======
        assets_path = os.path.join(result_dir, 'assets')
        config_path = os.path.join(assets_path, 'config')
        metrics_path = os.path.join(assets_path, 'metrics.json')
        child_output_path = os.path.join(assets_path, 'output.txt')
        child_err_path = os.path.join(assets_path, 'err.txt')
        # setup for iteration of benchmark
        self._setup_iteration(benchmark, client, result_dir, config_path)
        os.chdir(result_dir)
        # patch the OS environment with our supplied defaults
        env_patch = mock.patch.dict('os.environ', self._get_default_env(config_path))
>>>>>>> 170c013b
        env_patch.start()
        # fork a child process to run the command on.
        # the parent process benchmarks the child process until the child terminates.
        pid = os.fork()

        try:
<<<<<<< HEAD
            # execute command on child process
            if pid == 0:
                self._run_command_with_metric_hooks(benchmark['command'], result_dir)
=======
            if pid == 0:
                with open(child_output_path, 'w') as out, open(child_err_path, 'w') as err:
                    # redirect standard output of the child process to a file
                    os.dup2(out.fileno(), sys.stdout.fileno())
                    os.dup2(err.fileno(), sys.stderr.fileno())
                    # execute command on child process
                    self._run_command_with_metric_hooks(benchmark['command'], metrics_path)
                    # terminate the child process
                    os._exit(0)
>>>>>>> 170c013b
            # benchmark child process from parent process until child terminates
            samples = process_benchmarker.benchmark_process(
                pid,
                args.data_interval
            )
<<<<<<< HEAD
            # summarize benchmark results and process summary
            summary = self._summarizer.summarize(samples)
            # load the child-collected metrics and append to the summary
            metrics_f = json.load(open(os.path.join(result_dir, 'metrics.json'), 'r'))
=======
            # load child-collected metrics if exists
            if not os.path.exists(metrics_path):
                raise RuntimeError('Child process execution failed: output file not found.')
            metrics_f = json.load(open(metrics_path, 'r'))
            # raise error if child process failed
            if (rc := metrics_f['return_code']) != 0:
                with open(child_err_path, 'r') as err:
                    raise RuntimeError(
                        f'Child process execution failed: return code {rc}.\n'
                        f'Error: {err.read()}')
            # summarize benchmark results and process summary
            summary = self._summarizer.summarize(samples)
>>>>>>> 170c013b
            summary['total_time'] = metrics_f['end_time'] - metrics_f['start_time']
            summary['first_client_invocation_time'] = (metrics_f['first_client_invocation_time']
                                                       - metrics_f['start_time'])
        finally:
            # cleanup iteration of benchmark
            client.tearDown()
            shutil.rmtree(result_dir, ignore_errors=True)
            os.makedirs(result_dir, 0o777)
            env_patch.stop()
        return summary

    def run_benchmarks(self, args):
        """
        Orchestrates benchmarking via the benchmark definitions in
        the arguments.
        """
        summaries = {'results': []}
        result_dir = args.result_dir
        client = StubbedHTTPClient()
        process_benchmarker = ProcessBenchmarker()
        definitions = json.load(open(args.benchmark_definitions, 'r'))
        if os.path.exists(result_dir):
            shutil.rmtree(result_dir)
        os.makedirs(result_dir, 0o777)

        try:
            for benchmark in definitions:
                benchmark_result = {
                    'name': benchmark['name'],
<<<<<<< HEAD
                    'dimensions': benchmark['dimensions'],
                    'measurements': []
                }
=======
                    'measurements': []
                }
                if 'dimensions' in benchmark:
                    benchmark_result['dimensions'] = benchmark['dimensions']
>>>>>>> 170c013b
                for _ in range(args.num_iterations):
                    measurements = self._run_isolated_benchmark(
                        result_dir,
                        benchmark,
                        client,
                        process_benchmarker,
                        args
                    )
                    benchmark_result['measurements'].append(measurements)
                summaries['results'].append(benchmark_result)
        finally:
            # final cleanup
            shutil.rmtree(result_dir, ignore_errors=True)
        print(json.dumps(summaries, indent=2))<|MERGE_RESOLUTION|>--- conflicted
+++ resolved
@@ -1,9 +1,6 @@
 import json
 import math
-<<<<<<< HEAD
-=======
 import sys
->>>>>>> 170c013b
 import time
 import psutil
 
@@ -73,14 +70,9 @@
             'cpu_p50': cpu_p50,
             'cpu_p95': cpu_p95,
         }
-<<<<<<< HEAD
-        # reset samples array
-        self._samples.clear()
-=======
         # reset data state
         self._samples.clear()
         self._sums = self._sums.fromkeys(self._sums, 0.0)
->>>>>>> 170c013b
         return metrics
 
     def _compute_metric_percentile(self, percentile, name):
@@ -177,11 +169,7 @@
                 # Collect the memory and cpu usage.
                 memory_used = process_to_measure.memory_info().rss
                 cpu_percent = process_to_measure.cpu_percent()
-<<<<<<< HEAD
             except (psutil.AccessDenied, psutil.ZombieProcess, psutil.NoSuchProcess):
-=======
-            except (psutil.AccessDenied, psutil.ZombieProcess):
->>>>>>> 170c013b
                 # Trying to get process information from a closed or
                 # zombie process will result in corresponding exceptions.
                 break
@@ -261,9 +249,6 @@
                     file_dir_def['file_count'],
                     file_dir_def['file_size']
                 )
-<<<<<<< HEAD
-        # create config file at specified path
-=======
         if "file_literals" in env:
             for file_lit in env['file_literals']:
                 path = os.path.join(result_dir, file_lit['name'])
@@ -273,7 +258,6 @@
                 f.close()
         # create config file at specified path
         os.makedirs(os.path.dirname(config_file), mode=0o777, exist_ok=True)
->>>>>>> 170c013b
         with open(config_file, 'w') as f:
             f.write(env.get('config', self._DEFAULT_FILE_CONFIG_CONTENTS))
             f.flush()
@@ -300,11 +284,7 @@
             else:
                 client.add_response(body, headers, status_code)
 
-<<<<<<< HEAD
-    def _run_command_with_metric_hooks(self, cmd, result_dir):
-=======
     def _run_command_with_metric_hooks(self, cmd, out_file):
->>>>>>> 170c013b
         """
         Runs a CLI command and logs CLI-specific metrics to a file.
         """
@@ -323,15 +303,6 @@
             _log_invocation_time,
             'benchmarks.log-invocation-time'
         )
-<<<<<<< HEAD
-        AWSCLIEntryPoint(driver).main(cmd)
-        end_time = time.time()
-
-        # write the collected metrics to a file
-        metrics_f = open(os.path.join(result_dir, 'metrics.json'), 'w')
-        metrics_f.write(json.dumps(
-            {
-=======
         rc = AWSCLIEntryPoint(driver).main(cmd)
         end_time = time.time()
 
@@ -340,18 +311,12 @@
         metrics_f.write(json.dumps(
             {
                 'return_code': rc,
->>>>>>> 170c013b
                 'start_time': start_time,
                 'end_time': end_time,
                 'first_client_invocation_time': first_client_invocation_time
             }
         ))
         metrics_f.close()
-<<<<<<< HEAD
-        # terminate the process
-        os._exit(0)
-=======
->>>>>>> 170c013b
 
     def _run_isolated_benchmark(
             self,
@@ -366,16 +331,6 @@
         the environment, running the benchmarked execution, formatting
         the results, and cleaning up the environment.
         """
-<<<<<<< HEAD
-        assets_dir = os.path.join(result_dir, 'assets')
-        config_file = os.path.join(assets_dir, 'config')
-        os.makedirs(assets_dir, 0o777)
-        # setup for iteration of benchmark
-        self._setup_iteration(benchmark, client, result_dir, config_file)
-        os.chdir(result_dir)
-        # patch the OS environment with our supplied defaults
-        env_patch = mock.patch.dict('os.environ', self._get_default_env(config_file))
-=======
         assets_path = os.path.join(result_dir, 'assets')
         config_path = os.path.join(assets_path, 'config')
         metrics_path = os.path.join(assets_path, 'metrics.json')
@@ -386,18 +341,12 @@
         os.chdir(result_dir)
         # patch the OS environment with our supplied defaults
         env_patch = mock.patch.dict('os.environ', self._get_default_env(config_path))
->>>>>>> 170c013b
         env_patch.start()
         # fork a child process to run the command on.
         # the parent process benchmarks the child process until the child terminates.
         pid = os.fork()
 
         try:
-<<<<<<< HEAD
-            # execute command on child process
-            if pid == 0:
-                self._run_command_with_metric_hooks(benchmark['command'], result_dir)
-=======
             if pid == 0:
                 with open(child_output_path, 'w') as out, open(child_err_path, 'w') as err:
                     # redirect standard output of the child process to a file
@@ -407,18 +356,11 @@
                     self._run_command_with_metric_hooks(benchmark['command'], metrics_path)
                     # terminate the child process
                     os._exit(0)
->>>>>>> 170c013b
             # benchmark child process from parent process until child terminates
             samples = process_benchmarker.benchmark_process(
                 pid,
                 args.data_interval
             )
-<<<<<<< HEAD
-            # summarize benchmark results and process summary
-            summary = self._summarizer.summarize(samples)
-            # load the child-collected metrics and append to the summary
-            metrics_f = json.load(open(os.path.join(result_dir, 'metrics.json'), 'r'))
-=======
             # load child-collected metrics if exists
             if not os.path.exists(metrics_path):
                 raise RuntimeError('Child process execution failed: output file not found.')
@@ -431,7 +373,6 @@
                         f'Error: {err.read()}')
             # summarize benchmark results and process summary
             summary = self._summarizer.summarize(samples)
->>>>>>> 170c013b
             summary['total_time'] = metrics_f['end_time'] - metrics_f['start_time']
             summary['first_client_invocation_time'] = (metrics_f['first_client_invocation_time']
                                                        - metrics_f['start_time'])
@@ -461,16 +402,10 @@
             for benchmark in definitions:
                 benchmark_result = {
                     'name': benchmark['name'],
-<<<<<<< HEAD
-                    'dimensions': benchmark['dimensions'],
-                    'measurements': []
-                }
-=======
                     'measurements': []
                 }
                 if 'dimensions' in benchmark:
                     benchmark_result['dimensions'] = benchmark['dimensions']
->>>>>>> 170c013b
                 for _ in range(args.num_iterations):
                     measurements = self._run_isolated_benchmark(
                         result_dir,
