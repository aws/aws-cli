# Copyright 2016 Amazon.com, Inc. or its affiliates. All Rights Reserved.
#
# Licensed under the Apache License, Version 2.0 (the "License"). You
# may not use this file except in compliance with the License. A copy of
# the License is located at
#
#     http://aws.amazon.com/apache2.0/
#
# or in the "license" file accompanying this file. This file is
# distributed on an "AS IS" BASIS, WITHOUT WARRANTIES OR CONDITIONS OF
# ANY KIND, either express or implied. See the License for the specific
# language governing permissions and limitations under the License.
import logging
import sys
import threading
import time
from collections import defaultdict, namedtuple

from s3transfer.exceptions import CancelledError, FatalError
from s3transfer.subscribers import BaseSubscriber

from awscli.compat import ensure_text_type, queue
from awscli.customizations.s3.subscribers import OnDoneFilteredSubscriber
from awscli.customizations.s3.utils import (
    WarningResult,
    human_readable_size,
)
from awscli.customizations.utils import uni_print

LOGGER = logging.getLogger(__name__)


BaseResult = namedtuple('BaseResult', ['transfer_type', 'src', 'dest'])


def _create_new_result_cls(name, extra_fields=None, base_cls=BaseResult):
    # Creates a new namedtuple class that subclasses from BaseResult for the
    # benefit of filtering by type and ensuring particular base attrs.

    # NOTE: _fields is a public attribute that has an underscore to avoid
    # naming collisions for namedtuples:
    # https://docs.python.org/2/library/collections.html#collections.somenamedtuple._fields
    fields = list(base_cls._fields)
    if extra_fields:
        fields += extra_fields
    return type(name, (namedtuple(name, fields), base_cls), {})


QueuedResult = _create_new_result_cls('QueuedResult', ['total_transfer_size'])

ProgressResult = _create_new_result_cls(
    'ProgressResult', ['bytes_transferred', 'total_transfer_size', 'timestamp']
)

SuccessResult = _create_new_result_cls('SuccessResult')

FailureResult = _create_new_result_cls('FailureResult', ['exception'])

DryRunResult = _create_new_result_cls('DryRunResult')
SkipFileResult = _create_new_result_cls('SkipFileResult')

ErrorResult = namedtuple('ErrorResult', ['exception'])

CtrlCResult = _create_new_result_cls('CtrlCResult', base_cls=ErrorResult)

CommandResult = namedtuple(
    'CommandResult', ['num_tasks_failed', 'num_tasks_warned']
)

FinalTotalSubmissionsResult = namedtuple(
    'FinalTotalSubmissionsResult', ['total_submissions']
)


class ShutdownThreadRequest:
    pass


class BaseResultSubscriber(BaseSubscriber):
    def __init__(self, result_queue, transfer_type, src, dest, size):
        self._result_queue = result_queue
        self._transfer_type = transfer_type
        self._src = src
        self._dest = dest
        self._size = size


class QueuedResultSubscriber(BaseResultSubscriber):
    def on_queued(self, future, **kwargs):
        self._result_queue.put(
            QueuedResult(
                transfer_type=self._transfer_type,
                src=self._src,
                dest=self._dest,
                total_transfer_size=self._size,
            )
        )


class ProgressResultSubscriber(BaseResultSubscriber):
    def on_progress(self, future, bytes_transferred, **kwargs):
        self._result_queue.put(
            ProgressResult(
                transfer_type=self._transfer_type,
                src=self._src,
                dest=self._dest,
                bytes_transferred=bytes_transferred,
                timestamp=time.time(),
                total_transfer_size=self._size,
            )
        )


class DoneResultSubscriber(BaseResultSubscriber, OnDoneFilteredSubscriber):
    def _on_success(self, future):
        self._result_queue.put(
            SuccessResult(
                transfer_type=self._transfer_type,
                src=self._src,
                dest=self._dest,
            )
        )

    def _on_failure(self, future, e):
        if isinstance(e, CancelledError):
            error_result_cls = CtrlCResult
            if isinstance(e, FatalError):
                error_result_cls = ErrorResult
            self._result_queue.put(error_result_cls(exception=e))
        elif self._is_precondition_failed(e):
            LOGGER.debug(
                "Warning: Skipping file %s as it already exists on %s",
                self._src,
                self._dest,
            )
            self._result_queue.put(
                SkipFileResult(
                    transfer_type=self._transfer_type,
                    src=self._src,
                    dest=self._dest,
                )
            )
        else:
            self._result_queue.put(
                FailureResult(
                    transfer_type=self._transfer_type,
                    src=self._src,
                    dest=self._dest,
                    exception=e,
                )
            )

    def _is_precondition_failed(self, exception):
        """Check if this is a PreconditionFailed error"""
        return (
            hasattr(exception, 'response')
            and exception.response.get('Error', {}).get('Code')
            == 'PreconditionFailed'
        )


class BaseResultHandler:
    """Base handler class to be called in the ResultProcessor"""

    def __call__(self, result):
        raise NotImplementedError('__call__()')


class ResultRecorder(BaseResultHandler):
    """Records and track transfer statistics based on results received"""

    def __init__(self):
        self.bytes_transferred = 0
        self.bytes_failed_to_transfer = 0
        self.files_transferred = 0
        self.files_failed = 0
        self.files_warned = 0
        self.files_skipped = 0
        self.errors = 0
        self.expected_bytes_transferred = 0
        self.expected_files_transferred = 0
        self.final_expected_files_transferred = None

        self.start_time = None
        self.bytes_transfer_speed = 0

        self._ongoing_progress = defaultdict(int)
        self._ongoing_total_sizes = {}

        self._result_handler_map = {
            QueuedResult: self._record_queued_result,
            ProgressResult: self._record_progress_result,
            SuccessResult: self._record_success_result,
            FailureResult: self._record_failure_result,
            WarningResult: self._record_warning_result,
            SkipFileResult: self._record_skipped_file_result,
            ErrorResult: self._record_error_result,
            CtrlCResult: self._record_error_result,
            FinalTotalSubmissionsResult: self._record_final_expected_files,
        }

    def expected_totals_are_final(self):
        return (
            self.final_expected_files_transferred
            == self.expected_files_transferred
        )

    def __call__(self, result):
        """Record the result of an individual Result object"""
        self._result_handler_map.get(type(result), self._record_noop)(
            result=result
        )

    def _get_ongoing_dict_key(self, result):
        if not isinstance(result, BaseResult):
            raise ValueError(
                'Any result using _get_ongoing_dict_key must subclass from '
                f'BaseResult. Provided result is of type: {type(result)}'
            )
        key_parts = []
        for result_property in [result.transfer_type, result.src, result.dest]:
            if result_property is not None:
                key_parts.append(ensure_text_type(result_property))
        return ':'.join(key_parts)

    def _pop_result_from_ongoing_dicts(self, result):
        ongoing_key = self._get_ongoing_dict_key(result)
        total_progress = self._ongoing_progress.pop(ongoing_key, 0)
        total_file_size = self._ongoing_total_sizes.pop(ongoing_key, None)
        return total_progress, total_file_size

    def _record_noop(self, **kwargs):
        # If the result does not have a handler, then do nothing with it.
        pass

    def _record_queued_result(self, result, **kwargs):
        if self.start_time is None:
            self.start_time = time.time()
        total_transfer_size = result.total_transfer_size
        self._ongoing_total_sizes[self._get_ongoing_dict_key(result)] = (
            total_transfer_size
        )
        # The total transfer size can be None if we do not know the size
        # immediately so do not add to the total right away.
        if total_transfer_size:
            self.expected_bytes_transferred += total_transfer_size
        self.expected_files_transferred += 1

    def _record_progress_result(self, result, **kwargs):
        bytes_transferred = result.bytes_transferred
        self._update_ongoing_transfer_size_if_unknown(result)
        self._ongoing_progress[self._get_ongoing_dict_key(result)] += (
            bytes_transferred
        )
        self.bytes_transferred += bytes_transferred
        # Since the start time is captured in the result recorder and
        # capture timestamps in the subscriber, there is a chance that if
        # a progress result gets created right after the queued result
        # gets created that the timestamp on the progress result is less
        # than the timestamp of when the result processor actually
        # processes that initial queued result. So this will avoid
        # negative progress being displayed or zero division occurring.
        if result.timestamp > self.start_time:
            self.bytes_transfer_speed = self.bytes_transferred / (
                result.timestamp - self.start_time
            )

    def _update_ongoing_transfer_size_if_unknown(self, result):
        # This is a special case when the transfer size was previous not
        # known but was provided in a progress result.
        ongoing_key = self._get_ongoing_dict_key(result)

        # First, check if the total size is None, meaning its size is
        # currently unknown.
        if self._ongoing_total_sizes[ongoing_key] is None:
            total_transfer_size = result.total_transfer_size
            # If the total size is no longer None that means we just learned
            # of the size so let's update the appropriate places with this
            # knowledge
            if result.total_transfer_size is not None:
                self._ongoing_total_sizes[ongoing_key] = total_transfer_size
                # Figure out how many bytes have been unaccounted for as
                # the recorder has been keeping track of how many bytes
                # it has seen so far and add it to the total expected amount.
                ongoing_progress = self._ongoing_progress[ongoing_key]
                unaccounted_bytes = total_transfer_size - ongoing_progress
                self.expected_bytes_transferred += unaccounted_bytes
            # If we still do not know what the total transfer size is
            # just update the expected bytes with the know bytes transferred
            # as we know at the very least, those bytes are expected.
            else:
                self.expected_bytes_transferred += result.bytes_transferred

    def _record_success_result(self, result, **kwargs):
        self._pop_result_from_ongoing_dicts(result)
        self.files_transferred += 1

    def _record_failure_result(self, result, **kwargs):
        # If there was a failure, we want to account for the failure in
        # the count for bytes transferred by just adding on the remaining bytes
        # that did not get transferred.
        total_progress, total_file_size = self._pop_result_from_ongoing_dicts(
            result
        )
        if total_file_size is not None:
            progress_left = total_file_size - total_progress
            self.bytes_failed_to_transfer += progress_left

        self.files_failed += 1
        self.files_transferred += 1

    def _record_skipped_file_result(self, result, **kwargs):
        self.files_skipped += 1

    def _record_warning_result(self, **kwargs):
        self.files_warned += 1

    def _record_error_result(self, **kwargs):
        self.errors += 1

    def _record_final_expected_files(self, result, **kwargs):
        self.final_expected_files_transferred = result.total_submissions


class ResultPrinter(BaseResultHandler):
    _FILES_REMAINING = "{remaining_files} file(s) remaining"
    _ESTIMATED_EXPECTED_TOTAL = "~{expected_total}"
    _STILL_CALCULATING_TOTALS = " (calculating...)"
    BYTE_PROGRESS_FORMAT = (
        'Completed {bytes_completed}/{expected_bytes_completed} '
        '({transfer_speed}) with ' + _FILES_REMAINING
    )
    FILE_PROGRESS_FORMAT = (
        'Completed {files_completed} file(s) with ' + _FILES_REMAINING
    )
    SUCCESS_FORMAT = '{transfer_type}: {transfer_location}'
    DRY_RUN_FORMAT = '(dryrun) ' + SUCCESS_FORMAT
    FAILURE_FORMAT = '{transfer_type} failed: {transfer_location} {exception}'
    # TODO: Add "warning: " prefix once all commands are converted to using
    # result printer and remove "warning: " prefix from ``create_warning``.
    WARNING_FORMAT = '{message}'
    ERROR_FORMAT = 'fatal error: {exception}'
    CTRL_C_MSG = 'cancelled: ctrl-c received'

    SRC_DEST_TRANSFER_LOCATION_FORMAT = '{src} to {dest}'
    SRC_TRANSFER_LOCATION_FORMAT = '{src}'

    def __init__(
        self,
        result_recorder,
        out_file=None,
        error_file=None,
        frequency=0,
        oneline=True,
    ):
        """Prints status of ongoing transfer

        :type result_recorder: ResultRecorder
        :param result_recorder: The associated result recorder

        :type out_file: file-like obj
        :param out_file: Location to write progress and success statements.
            By default, the location is sys.stdout.

        :type error_file: file-like obj
        :param error_file: Location to write warnings and errors.
            By default, the location is sys.stderr.

        :type frequency: int
        :param frequency: Frequency in seconds to print progress.
            By default, prints progress in real time.

        :type oneline: boolean
        :param oneline: Indicates if progress should be on one line.
            By default, prints progress on one line, overwriting previous
            progress message. Setting to False prints each progress
            message on a new line.

        """
        self._result_recorder = result_recorder
        self._out_file = out_file
        self._frequency = frequency
        self._first = True
        if self._out_file is None:
            self._out_file = sys.stdout
        self._error_file = error_file
        if self._error_file is None:
            self._error_file = sys.stderr
        self._progress_length = 0
        self._result_handler_map = {
            ProgressResult: self._print_progress,
            SuccessResult: self._print_success,
            FailureResult: self._print_failure,
            WarningResult: self._print_warning,
            SkipFileResult: self._print_skip,
            ErrorResult: self._print_error,
            CtrlCResult: self._print_ctrl_c,
            DryRunResult: self._print_dry_run,
            FinalTotalSubmissionsResult: self._clear_progress_if_no_more_expected_transfers,
        }
        self._now = time.time()
        self._oneline = oneline

    def __call__(self, result):
        """Print the progress of the ongoing transfer based on a result"""
        self._result_handler_map.get(type(result), self._print_noop)(
            result=result
        )

    def _print_noop(self, **kwargs):
        # If the result does not have a handler, then do nothing with it.
        pass

    def _print_skip(self, **kwargs):
        # Don't reset progress length since this result printer doesn't print a newline
        self._redisplay_progress(reset_progress_length=False)

    def _print_dry_run(self, result, **kwargs):
        statement = self.DRY_RUN_FORMAT.format(
            transfer_type=result.transfer_type,
            transfer_location=self._get_transfer_location(result),
        )
        statement = self._adjust_statement_padding(statement)
        self._print_to_out_file(statement)

    def _print_success(self, result, **kwargs):
        success_statement = self.SUCCESS_FORMAT.format(
            transfer_type=result.transfer_type,
            transfer_location=self._get_transfer_location(result),
        )
        success_statement = self._adjust_statement_padding(success_statement)
        self._print_to_out_file(success_statement)
        self._redisplay_progress()

    def _print_failure(self, result, **kwargs):
        failure_statement = self.FAILURE_FORMAT.format(
            transfer_type=result.transfer_type,
            transfer_location=self._get_transfer_location(result),
            exception=result.exception,
        )
        failure_statement = self._adjust_statement_padding(failure_statement)
        self._print_to_error_file(failure_statement)
        self._redisplay_progress()

    def _print_warning(self, result, **kwargs):
        warning_statement = self.WARNING_FORMAT.format(message=result.message)
        warning_statement = self._adjust_statement_padding(warning_statement)
        self._print_to_error_file(warning_statement)
        self._redisplay_progress()

    def _print_error(self, result, **kwargs):
        self._flush_error_statement(
            self.ERROR_FORMAT.format(exception=result.exception)
        )

    def _print_ctrl_c(self, result, **kwargs):
        self._flush_error_statement(self.CTRL_C_MSG)

    def _flush_error_statement(self, error_statement):
        error_statement = self._adjust_statement_padding(error_statement)
        self._print_to_error_file(error_statement)

    def _get_transfer_location(self, result):
        if result.dest is None:
            return self.SRC_TRANSFER_LOCATION_FORMAT.format(src=result.src)
        return self.SRC_DEST_TRANSFER_LOCATION_FORMAT.format(
            src=result.src, dest=result.dest
        )

    def _redisplay_progress(self, reset_progress_length=True):
        # Reset to zero because done statements are printed with new lines
        # meaning there are no carriage returns to take into account when
        # printing the next line.
        if reset_progress_length:
            self._progress_length = 0
        self._add_progress_if_needed()

    def _add_progress_if_needed(self):
        if self._has_remaining_progress():
            self._print_progress()
        else:
            self._clear_progress_if_no_more_expected_transfers(ending_char='\r')

    def _should_print_progress_now(self):
        """Check to see if should print progres based on frequency.

        Will only return true if its the first time or enough time has elapsed
        since the last time printing.
        """

        if (
            self._first
            or (self._frequency == 0)
            or (time.time() - self._now >= self._frequency)
        ):
            self._now = time.time()
            self._first = False
            return True

        return False

    def _print_progress(self, **kwargs):
<<<<<<< HEAD
        # Get all the statistics in the correct form.
=======
        # Get all of the statistics in the correct form.

>>>>>>> 9f04b489
        remaining_files = self._get_expected_total(
            str(
                self._result_recorder.expected_files_transferred
                - (self._result_recorder.files_transferred + self._result_recorder.files_skipped)
            )
        )

        # Create the display statement.
        if self._result_recorder.expected_bytes_transferred > 0:
            bytes_completed = human_readable_size(
                self._result_recorder.bytes_transferred
                + self._result_recorder.bytes_failed_to_transfer
            )
            expected_bytes_completed = self._get_expected_total(
                human_readable_size(
                    self._result_recorder.expected_bytes_transferred
                )
            )

            transfer_speed = (
                human_readable_size(self._result_recorder.bytes_transfer_speed)
                + '/s'
            )
            progress_statement = self.BYTE_PROGRESS_FORMAT.format(
                bytes_completed=bytes_completed,
                expected_bytes_completed=expected_bytes_completed,
                transfer_speed=transfer_speed,
                remaining_files=remaining_files,
            )
        else:
            # We're not expecting any bytes to be transferred, so we should
            # only print of information about number of files transferred.
            progress_statement = self.FILE_PROGRESS_FORMAT.format(
                files_completed=self._result_recorder.files_transferred,
                remaining_files=remaining_files,
            )

        if not self._result_recorder.expected_totals_are_final():
            progress_statement += self._STILL_CALCULATING_TOTALS

        if self._oneline:
            # Make sure that it overrides any previous progress bar.
            progress_statement = self._adjust_statement_padding(
                progress_statement, ending_char='\r'
            )
            # We do not want to include the carriage return in this calculation
            # as progress length is used for determining whitespace padding.
            # So we subtract one off of the length.
            self._progress_length = len(progress_statement) - 1
        else:
            progress_statement = self._adjust_statement_padding(
                progress_statement, ending_char='\n'
            )
        # Print the progress out.
        if self._should_print_progress_now():
            self._print_to_out_file(progress_statement)

    def _get_expected_total(self, expected_total):
        if not self._result_recorder.expected_totals_are_final():
            return self._ESTIMATED_EXPECTED_TOTAL.format(
                expected_total=expected_total
            )
        return expected_total

    def _adjust_statement_padding(self, print_statement, ending_char='\n'):
        print_statement = print_statement.ljust(self._progress_length, ' ')
        return print_statement + ending_char

    def _has_remaining_progress(self):
        if not self._result_recorder.expected_totals_are_final():
            return True
        actual = self._result_recorder.files_transferred + self._result_recorder.files_skipped
        expected = self._result_recorder.expected_files_transferred
        return actual != expected

    def _print_to_out_file(self, statement):
        uni_print(statement, self._out_file)

    def _print_to_error_file(self, statement):
        uni_print(statement, self._error_file)

    def _clear_progress_if_no_more_expected_transfers(self, ending_char='\n', **kwargs):
        if self._progress_length and not self._has_remaining_progress():
            uni_print(self._adjust_statement_padding('', ending_char=ending_char), self._out_file)


class NoProgressResultPrinter(ResultPrinter):
    """A result printer that doesn't print progress"""

    def _print_progress(self, **kwargs):
        pass


class OnlyShowErrorsResultPrinter(ResultPrinter):
    """A result printer that only prints out errors"""

    def _print_progress(self, **kwargs):
        pass

    def _print_success(self, result, **kwargs):
        pass


class ResultProcessor(threading.Thread):
    def __init__(self, result_queue, result_handlers=None):
        """Thread to process results from result queue

        This includes recording statistics and printing transfer status

        :param result_queue: The result queue to process results from
        :param result_handlers: A list of callables that take a result in as
            a parameter to process the result for that handler.
        """
        threading.Thread.__init__(self)
        self._result_queue = result_queue
        self._result_handlers = result_handlers
        if self._result_handlers is None:
            self._result_handlers = []
        self._result_handlers_enabled = True

    def run(self):
        while True:
            try:
                result = self._result_queue.get(True)
                if isinstance(result, ShutdownThreadRequest):
                    LOGGER.debug(
                        'Shutdown request received in result processing '
                        'thread, shutting down result thread.'
                    )
                    break
                if self._result_handlers_enabled:
                    self._process_result(result)
                # ErrorResults are fatal to the command. If a fatal error
                # is seen, we know that the command is trying to shutdown
                # so disable all of the handlers and quickly consume all
                # of the results in the result queue in order to get to
                # the shutdown request to clean up the process.
                if isinstance(result, ErrorResult):
                    self._result_handlers_enabled = False
            except queue.Empty:
                pass

    def _process_result(self, result):
        for result_handler in self._result_handlers:
            try:
                result_handler(result)
            except Exception as e:
                LOGGER.debug(
                    'Error processing result %s with handler %s: %s',
                    result,
                    result_handler,
                    e,
                    exc_info=True,
                )


class CommandResultRecorder:
    def __init__(self, result_queue, result_recorder, result_processor):
        """Records the result for an entire command

        It will fully process all results in a result queue and determine
        a CommandResult representing the entire command.

        :type result_queue: queue.Queue
        :param result_queue: The result queue in which results are placed on
            and processed from

        :type result_recorder: ResultRecorder
        :param result_recorder: The result recorder to track the various
            results sent through the result queue

        :type result_processor: ResultProcessor
        :param result_processor: The result processor to process results
            placed on the queue
        """
        self.result_queue = result_queue
        self._result_recorder = result_recorder
        self._result_processor = result_processor

    def start(self):
        self._result_processor.start()

    def shutdown(self):
        self.result_queue.put(ShutdownThreadRequest())
        self._result_processor.join()

    def get_command_result(self):
        """Get the CommandResult representing the result of a command

        :rtype: CommandResult
        :returns: The CommandResult representing the total result from running
            a particular command
        """
        return CommandResult(
            self._result_recorder.files_failed + self._result_recorder.errors,
            self._result_recorder.files_warned,
        )

    def notify_total_submissions(self, total):
        self.result_queue.put(FinalTotalSubmissionsResult(total))

    def __enter__(self):
        self.start()
        return self

    def __exit__(self, exc_type, exc_value, *args):
        if exc_type:
            LOGGER.debug(
                'Exception caught during command execution: %s',
                exc_value,
                exc_info=True,
            )
            self.result_queue.put(ErrorResult(exception=exc_value))
            self.shutdown()
            return True
        self.shutdown()<|MERGE_RESOLUTION|>--- conflicted
+++ resolved
@@ -500,12 +500,8 @@
         return False
 
     def _print_progress(self, **kwargs):
-<<<<<<< HEAD
-        # Get all the statistics in the correct form.
-=======
         # Get all of the statistics in the correct form.
 
->>>>>>> 9f04b489
         remaining_files = self._get_expected_total(
             str(
                 self._result_recorder.expected_files_transferred
