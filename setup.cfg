--- conflicted
+++ resolved
@@ -7,17 +7,10 @@
         botocore==1.20.40
         docutils>=0.10,<0.16
         s3transfer>=0.3.0,<0.4.0
-<<<<<<< HEAD
-        PyYAML>=3.10,<5.4
+        PyYAML>=3.10,<5.5
         colorama>=0.2.5,<0.4.5
-        rsa>=3.1.2,<=4.5.0
-
-=======
-        PyYAML>=3.10,<5.5
-        colorama>=0.2.5,<0.4.4
         rsa>=3.1.2,<=4.5.0; python_version=='2.7'
         rsa>=3.1.2,<4.8; python_version>'2.7'
->>>>>>> fcfb98d4
 
 [check-manifest]
 ignore =
