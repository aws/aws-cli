--- conflicted
+++ resolved
@@ -24,13 +24,8 @@
 
 
 install_requires = [
-<<<<<<< HEAD
-    'botocore==1.37.20',
+    'botocore==1.37.23',
     'docutils>=0.18.1,<=0.19',
-=======
-    'botocore==1.37.23',
-    'docutils>=0.10,<0.17',
->>>>>>> a5b944a2
     's3transfer>=0.11.0,<0.12.0',
     'PyYAML>=3.10,<6.1',
     'colorama>=0.2.5,<0.4.7',
