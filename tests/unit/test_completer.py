--- conflicted
+++ resolved
@@ -90,14 +90,9 @@
                              '--content-encoding', '--content-language',
                              '--expires', '--grants', '--only-show-errors',
                              '--expected-size', '--page-size',
-<<<<<<< HEAD
-                             '--metadata-directive',
+                             '--metadata', '--metadata-directive',
                              '--ignore-glacier-warnings',
                              '--copy-acl']
-=======
-                             '--metadata', '--metadata-directive',
-                             '--ignore-glacier-warnings']
->>>>>>> f776a742
                             + GLOBALOPTS)),
     ('aws s3 cp --quiet -', -1, set(['--no-guess-mime-type', '--dryrun',
                                      '--recursive', '--content-type',
