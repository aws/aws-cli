# Copyright 2012-2013 Amazon.com, Inc. or its affiliates. All Rights Reserved.
#
# Licensed under the Apache License, Version 2.0 (the "License"). You
# may not use this file except in compliance with the License. A copy of
# the License is located at
#
#     http://aws.amazon.com/apache2.0/
#
# or in the "license" file accompanying this file. This file is
# distributed on an "AS IS" BASIS, WITHOUT WARRANTIES OR CONDITIONS OF
# ANY KIND, either express or implied. See the License for the specific
# language governing permissions and limitations under the License.
"""
AWSCLI
----
A Universal Command Line Environment for Amazon Web Services.
"""
import os

<<<<<<< HEAD
__version__ = '1.16.286'
=======
__version__ = '1.16.299'
>>>>>>> ebfd6027

#
# Get our data path to be added to botocore's search path
#
_awscli_data_path = []
if 'AWS_DATA_PATH' in os.environ:
    for path in os.environ['AWS_DATA_PATH'].split(os.pathsep):
        path = os.path.expandvars(path)
        path = os.path.expanduser(path)
        _awscli_data_path.append(path)
_awscli_data_path.append(
    os.path.join(os.path.dirname(os.path.abspath(__file__)), 'data')
)
os.environ['AWS_DATA_PATH'] = os.pathsep.join(_awscli_data_path)


EnvironmentVariables = {
    'ca_bundle': ('ca_bundle', 'AWS_CA_BUNDLE', None, None),
    'output': ('output', 'AWS_DEFAULT_OUTPUT', 'json', None),
}


SCALAR_TYPES = set([
    'string', 'float', 'integer', 'long', 'boolean', 'double',
    'blob', 'timestamp'
])
COMPLEX_TYPES = set(['structure', 'map', 'list'])<|MERGE_RESOLUTION|>--- conflicted
+++ resolved
@@ -17,11 +17,7 @@
 """
 import os
 
-<<<<<<< HEAD
-__version__ = '1.16.286'
-=======
 __version__ = '1.16.299'
->>>>>>> ebfd6027
 
 #
 # Get our data path to be added to botocore's search path
