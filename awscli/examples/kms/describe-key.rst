--- conflicted
+++ resolved
@@ -1,270 +1,149 @@
-**To find detailed information about a KMS key**
-
-The following ``describe-key`` example gets detailed information about the AWS managed key for Amazon S3 in the example account and Region. You can use this command to find details about AWS managed keys and customer managed keys. 
-
-To specify the KMS key, use the ``key-id`` parameter. This example uses an alias name value, but you can use a key ID, key ARN, alias name, or alias ARN in this command. ::
-
-    aws kms describe-key \
-        --key-id alias/aws/s3
-
-Output::
-
-<<<<<<< HEAD
-    "KeyMetadata": {
-        "AWSAccountId": "111122223333",
-        "KeyId": "1234abcd-12ab-34cd-56ef-1234567890ab",
-        "Arn": "arn:aws:kms:us-west-2:111122223333:key/1234abcd-12ab-34cd-56ef-1234567890ab",
-        "CreationDate": "2019-08-23T00:06:23.394000+00:00",
-        "Enabled": true,
-        "Description": "Default KMS key that protects my S3 objects when no other key is defined",
-        "KeyUsage": "ENCRYPT_DECRYPT",
-        "KeyState": "Enabled",
-        "Origin": "AWS_KMS",
-        "KeyManager": "AWS",
-        "CustomerMasterKeySpec": "SYMMETRIC_DEFAULT",
-        "KeySpec": "SYMMETRIC_DEFAULT",
-        "EncryptionAlgorithms": [
-            "SYMMETRIC_DEFAULT"
-        ],
-        "MultiRegion": false
-    }
-
-For more information, see `Viewing keys <https://docs.aws.amazon.com/kms/latest/developerguide/viewing-keys.html>`__ in the *AWS Key Management Service Developer Guide*.
-
-**To get details about an RSA asymmetric KMS key**
-
-The following ``describe-key`` example gets detailed information about an asymmetric RSA KMS key used for signing and verification. ::
-
-    aws kms describe-key \
-        --key-id 1234abcd-12ab-34cd-56ef-1234567890ab
-
-Output::
-
-    "KeyMetadata": {
-        "AWSAccountId": "111122223333",
-        "KeyId": "1234abcd-12ab-34cd-56ef-1234567890ab",
-        "Arn": "arn:aws:kms:us-west-2:111122223333:key/1234abcd-12ab-34cd-56ef-1234567890ab",
-        "CreationDate": "2021-01-29T16:37:28.915000+00:00",
-        "Enabled": false,
-        "Description": "",
-        "KeyUsage": "SIGN_VERIFY",        
-        "KeyState": "Disabled",
-        "Origin": "AWS_KMS",
-        "KeyManager": "CUSTOMER",
-        "CustomerMasterKeySpec": "RSA_2048",
-        "KeySpec": "RSA_2048",    
-        "SigningAlgorithms": [
-          "RSASSA_PKCS1_V1_5_SHA_256",
-          "RSASSA_PKCS1_V1_5_SHA_384",
-          "RSASSA_PKCS1_V1_5_SHA_512",
-          "RSASSA_PSS_SHA_256",
-          "RSASSA_PSS_SHA_384",
-          "RSASSA_PSS_SHA_512"
-        ],
-        "MultiRegion": false,
-    }    
-    
-For more information, see `Identifying asymmetric KMS keys <https://docs.aws.amazon.com/kms/latest/developerguide/find-symm-asymm.html>`__ in the *AWS Key Management Service Developer Guide*.
-
-**To get details about a multi-Region replica key**
-
-The following ``describe-key`` example gets metadata for a multi-Region replica key. This multi-Region key is a symmetric encryption key. The output of a ``describe-key`` command for any multi-Region key returns information about the primary key and all of its replicas. ::
-
-    aws kms describe-key \
-        --key-id arn:aws:kms:ap-northeast-1:111122223333:key/mrk-1234abcd12ab34cd56ef1234567890ab
-
-Output::
-
-    "KeyMetadata": {
-        "AWSAccountId": "111122223333",
-        "KeyId": "mrk-1234abcd12ab34cd56ef1234567890ab",
-        "Arn": "arn:aws:kms:ap-northeast-1:111122223333:key/mrk-1234abcd12ab34cd56ef1234567890ab",
-        "CreationDate": "2022-06-28T21:09:15.849000+00:00",
-        "Enabled": true,
-        "Description": "",
-        "KeyUsage": "ENCRYPT_DECRYPT",
-        "KeyState": "Enabled",
-        "Origin": "AWS_KMS",
-        "KeyManager": "CUSTOMER",
-        "CustomerMasterKeySpec": "SYMMETRIC_DEFAULT",
-        "KeySpec": "SYMMETRIC_DEFAULT",
-        "EncryptionAlgorithms": [
-            "SYMMETRIC_DEFAULT"
-        ],
-        "MultiRegion": true,
-        "MultiRegionConfiguration": {
-            "MultiRegionKeyType": "PRIMARY",
-            "PrimaryKey": {
-                "Arn": "arn:aws:kms:us-west-2:111122223333:key/mrk-1234abcd12ab34cd56ef1234567890ab",
-                "Region": "us-west-2"
-            },
-            "ReplicaKeys": [
-                {
-                    "Arn": "arn:aws:kms:eu-west-1:111122223333:key/mrk-1234abcd12ab34cd56ef1234567890ab",
-                    "Region": "eu-west-1"
-                },
-                {
-                    "Arn": "arn:aws:kms:ap-northeast-1:111122223333:key/mrk-1234abcd12ab34cd56ef1234567890ab",
-                    "Region": "ap-northeast-1"
-                },
-                {
-                    "Arn": "arn:aws:kms:sa-east-1:111122223333:key/mrk-1234abcd12ab34cd56ef1234567890ab",
-                    "Region": "sa-east-1"
-                }
-            ]
-        }
-    }
-
-For more information, see `Viewing multi-Region keys <https://docs.aws.amazon.com/kms/latest/developerguide/multi-region-keys-view.html>`__ in the *AWS Key Management Service Developer Guide*.
-=======
-    {
-        "KeyMetadata": {
-            "AWSAccountId": "846764612917",
-            "KeyId": "b8a9477d-836c-491f-857e-07937918959b",
-            "Arn": "arn:aws:kms:us-west-2:846764612917:key/b8a9477d-836c-491f-857e-07937918959b",
-            "CreationDate": 1566518783.394,
-            "Enabled": true,
-            "Description": "Default KMS key that protects my S3 objects when no other key is defined",
-            "KeyUsage": "ENCRYPT_DECRYPT",
-            "KeyState": "Enabled",
-            "Origin": "AWS_KMS",
-            "KeyManager": "AWS",
-            "CustomerMasterKeySpec": "SYMMETRIC_DEFAULT",
-            "EncryptionAlgorithms": [
-                "SYMMETRIC_DEFAULT"
-            ]
-        }
-    }
-
-For more information, see `Viewing keys <https://docs.aws.amazon.com/kms/latest/developerguide/viewing-keys.html>`__ in the *AWS Key Management Service Developer Guide*.
-
-**To get details about an RSA asymmetric KMS key**
-
-The following ``describe-key`` example gets detailed information about an asymmetric RSA KMS key used for signing and verification. ::
-
-    aws kms describe-key \
-        --key-id 1234abcd-12ab-34cd-56ef-1234567890ab
-
-Output::
-
-    {
-        "AWSAccountId": "111122223333",
-        "KeyId": "1234abcd-12ab-34cd-56ef-1234567890ab",
-        "Arn": "arn:aws:kms:us-west-2:111122223333:key/1234abcd-12ab-34cd-56ef-1234567890ab",
-        "CreationDate": 1571767572.317,
-        "CustomerMasterKeySpec": "RSA_2048",
-        "Enabled": false,
-        "Description": "",
-        "KeyState": "Disabled",
-        "Origin": "AWS_KMS",
-        "MultiRegion": false,
-        "KeyManager": "CUSTOMER",
-        "KeySpec": "RSA_2048",
-        "KeyUsage": "SIGN_VERIFY",
-        "SigningAlgorithms": [
-          "RSASSA_PKCS1_V1_5_SHA_256",
-          "RSASSA_PKCS1_V1_5_SHA_384",
-          "RSASSA_PKCS1_V1_5_SHA_512",
-          "RSASSA_PSS_SHA_256",
-          "RSASSA_PSS_SHA_384",
-          "RSASSA_PSS_SHA_512"
-        ]
-      }
-    }
-
-**To get details about a multi-Region replica key**
-
-The following ``describe-key`` example gets metadata for a multi-Region replica key. This multi-Region key is a symmetric encryption key. The output of a ``describe-key`` command for any multi-Region key returns information about the primary key and all of its replicas. ::
-
-    aws kms describe-key \
-        --key-id arn:aws:kms:ap-northeast-1:111122223333:key/mrk-1234abcd12ab34cd56ef1234567890ab
-
-Output::
-
-    {
-      "KeyMetadata": {
-        "MultiRegion": true,
-        "AWSAccountId": "111122223333",
-        "Arn": "arn:aws:kms:ap-northeast-1:111122223333:key/mrk-1234abcd12ab34cd56ef1234567890ab",
-        "CreationDate": 1586329200.918,
-        "Description": "",
-        "Enabled": true,
-        "KeyId": "mrk-1234abcd12ab34cd56ef1234567890ab",
-        "KeyManager": "CUSTOMER",
-        "KeyState": "Enabled",
-        "KeyUsage": "ENCRYPT_DECRYPT",
-        "Origin": "AWS_KMS",
-        "CustomerMasterKeySpec": "SYMMETRIC_DEFAULT",
-        "EncryptionAlgorithms": [
-          "SYMMETRIC_DEFAULT"
-        ],
-        "MultiRegionConfiguration": {
-          "MultiRegionKeyType": "PRIMARY",
-          "PrimaryKey": {
-            "Arn": "arn:aws:kms:us-west-2:111122223333:key/mrk-1234abcd12ab34cd56ef1234567890ab",
-            "Region": "us-west-2"
-          },
-          "ReplicaKeys": [
-            {
-              "Arn": "arn:aws:kms:eu-west-1:111122223333:key/mrk-1234abcd12ab34cd56ef1234567890ab",
-              "Region": "eu-west-1"
-            },
-            {
-              "Arn": "arn:aws:kms:ap-northeast-1:111122223333:key/mrk-1234abcd12ab34cd56ef1234567890ab",
-              "Region": "ap-northeast-1"
-            },
-            {
-              "Arn": "arn:aws:kms:sa-east-1:111122223333:key/mrk-1234abcd12ab34cd56ef1234567890ab",
-              "Region": "sa-east-1"
-            }
-          ]
-        }
-      }
-    }
->>>>>>> df4ced6f
-
-**To get details about an HMAC KMS key**
-
-The following ``describe-key`` example gets detailed information about an HMAC KMS key. ::
-        
-    aws kms describe-key \
-        --key-id 1234abcd-12ab-34cd-56ef-1234567890ab
-
-Output::
-
-<<<<<<< HEAD
-    "KeyMetadata": {
-        "AWSAccountId": "111122223333",
-        "KeyId": "1234abcd-12ab-34cd-56ef-1234567890ab",
-        "Arn": "arn:aws:kms:us-west-2:111122223333:key/1234abcd-12ab-34cd-56ef-1234567890ab",
-=======
-    {
-      "KeyMetadata": {
-        "AWSAccountId": "123456789012",
-        "KeyId": "1234abcd-12ab-34cd-56ef-1234567890ab",
-        "Arn": "arn:aws:kms:us-west-2:123456789012:key/1234abcd-12ab-34cd-56ef-1234567890ab",
->>>>>>> df4ced6f
-        "CreationDate": 1566160362.664,
-        "Enabled": true,
-        "Description": "Test key",
-        "KeyUsage": "GENERATE_VERIFY_MAC",
-        "KeyState": "Enabled",
-        "Origin": "AWS_KMS",
-        "KeyManager": "CUSTOMER",
-        "CustomerMasterKeySpec": "HMAC_256",
-<<<<<<< HEAD
-        "KeySpec": "HMAC_256",
-=======
->>>>>>> df4ced6f
-        "MacAlgorithms": [
-          "HMAC_SHA_256"
-        ],
-        "MultiRegion": false
-      }
-<<<<<<< HEAD
-    }
-
-For more information, see `Viewing HMAC KMS keys <https://docs.aws.amazon.com/kms/latest/developerguide/hmac-view.html>`__ in the *AWS Key Management Service Developer Guide*.    
-=======
-    }
->>>>>>> df4ced6f
+**To find detailed information about a KMS key**
+
+The following ``describe-key`` example gets detailed information about the AWS managed key for Amazon S3 in the example account and Region. You can use this command to find details about AWS managed keys and customer managed keys. 
+
+To specify the KMS key, use the ``key-id`` parameter. This example uses an alias name value, but you can use a key ID, key ARN, alias name, or alias ARN in this command. ::
+
+    aws kms describe-key \
+        --key-id alias/aws/s3
+
+Output::
+
+    "KeyMetadata": {
+        "AWSAccountId": "111122223333",
+        "KeyId": "1234abcd-12ab-34cd-56ef-1234567890ab",
+        "Arn": "arn:aws:kms:us-west-2:111122223333:key/1234abcd-12ab-34cd-56ef-1234567890ab",
+        "CreationDate": "2019-08-23T00:06:23.394000+00:00",
+        "Enabled": true,
+        "Description": "Default KMS key that protects my S3 objects when no other key is defined",
+        "KeyUsage": "ENCRYPT_DECRYPT",
+        "KeyState": "Enabled",
+        "Origin": "AWS_KMS",
+        "KeyManager": "AWS",
+        "CustomerMasterKeySpec": "SYMMETRIC_DEFAULT",
+        "KeySpec": "SYMMETRIC_DEFAULT",
+        "EncryptionAlgorithms": [
+            "SYMMETRIC_DEFAULT"
+        ],
+        "MultiRegion": false
+    }
+
+For more information, see `Viewing keys <https://docs.aws.amazon.com/kms/latest/developerguide/viewing-keys.html>`__ in the *AWS Key Management Service Developer Guide*.
+
+**To get details about an RSA asymmetric KMS key**
+
+The following ``describe-key`` example gets detailed information about an asymmetric RSA KMS key used for signing and verification. ::
+
+    aws kms describe-key \
+        --key-id 1234abcd-12ab-34cd-56ef-1234567890ab
+
+Output::
+
+    "KeyMetadata": {
+        "AWSAccountId": "111122223333",
+        "KeyId": "1234abcd-12ab-34cd-56ef-1234567890ab",
+        "Arn": "arn:aws:kms:us-west-2:111122223333:key/1234abcd-12ab-34cd-56ef-1234567890ab",
+        "CreationDate": "2021-01-29T16:37:28.915000+00:00",
+        "Enabled": false,
+        "Description": "",
+        "KeyUsage": "SIGN_VERIFY",        
+        "KeyState": "Disabled",
+        "Origin": "AWS_KMS",
+        "KeyManager": "CUSTOMER",
+        "CustomerMasterKeySpec": "RSA_2048",
+        "KeySpec": "RSA_2048",    
+        "SigningAlgorithms": [
+          "RSASSA_PKCS1_V1_5_SHA_256",
+          "RSASSA_PKCS1_V1_5_SHA_384",
+          "RSASSA_PKCS1_V1_5_SHA_512",
+          "RSASSA_PSS_SHA_256",
+          "RSASSA_PSS_SHA_384",
+          "RSASSA_PSS_SHA_512"
+        ],
+        "MultiRegion": false,
+    }    
+    
+For more information, see `Identifying asymmetric KMS keys <https://docs.aws.amazon.com/kms/latest/developerguide/find-symm-asymm.html>`__ in the *AWS Key Management Service Developer Guide*.
+
+**To get details about a multi-Region replica key**
+
+The following ``describe-key`` example gets metadata for a multi-Region replica key. This multi-Region key is a symmetric encryption key. The output of a ``describe-key`` command for any multi-Region key returns information about the primary key and all of its replicas. ::
+
+    aws kms describe-key \
+        --key-id arn:aws:kms:ap-northeast-1:111122223333:key/mrk-1234abcd12ab34cd56ef1234567890ab
+
+Output::
+
+    "KeyMetadata": {
+        "AWSAccountId": "111122223333",
+        "KeyId": "mrk-1234abcd12ab34cd56ef1234567890ab",
+        "Arn": "arn:aws:kms:ap-northeast-1:111122223333:key/mrk-1234abcd12ab34cd56ef1234567890ab",
+        "CreationDate": "2022-06-28T21:09:15.849000+00:00",
+        "Enabled": true,
+        "Description": "",
+        "KeyUsage": "ENCRYPT_DECRYPT",
+        "KeyState": "Enabled",
+        "Origin": "AWS_KMS",
+        "KeyManager": "CUSTOMER",
+        "CustomerMasterKeySpec": "SYMMETRIC_DEFAULT",
+        "KeySpec": "SYMMETRIC_DEFAULT",
+        "EncryptionAlgorithms": [
+            "SYMMETRIC_DEFAULT"
+        ],
+        "MultiRegion": true,
+        "MultiRegionConfiguration": {
+            "MultiRegionKeyType": "PRIMARY",
+            "PrimaryKey": {
+                "Arn": "arn:aws:kms:us-west-2:111122223333:key/mrk-1234abcd12ab34cd56ef1234567890ab",
+                "Region": "us-west-2"
+            },
+            "ReplicaKeys": [
+                {
+                    "Arn": "arn:aws:kms:eu-west-1:111122223333:key/mrk-1234abcd12ab34cd56ef1234567890ab",
+                    "Region": "eu-west-1"
+                },
+                {
+                    "Arn": "arn:aws:kms:ap-northeast-1:111122223333:key/mrk-1234abcd12ab34cd56ef1234567890ab",
+                    "Region": "ap-northeast-1"
+                },
+                {
+                    "Arn": "arn:aws:kms:sa-east-1:111122223333:key/mrk-1234abcd12ab34cd56ef1234567890ab",
+                    "Region": "sa-east-1"
+                }
+            ]
+        }
+    }
+
+For more information, see `Viewing multi-Region keys <https://docs.aws.amazon.com/kms/latest/developerguide/multi-region-keys-view.html>`__ in the *AWS Key Management Service Developer Guide*.
+
+
+**To get details about an HMAC KMS key**
+
+The following ``describe-key`` example gets detailed information about an HMAC KMS key. ::
+        
+    aws kms describe-key \
+        --key-id 1234abcd-12ab-34cd-56ef-1234567890ab
+
+Output::
+
+    "KeyMetadata": {
+        "AWSAccountId": "111122223333",
+        "KeyId": "1234abcd-12ab-34cd-56ef-1234567890ab",
+        "Arn": "arn:aws:kms:us-west-2:111122223333:key/1234abcd-12ab-34cd-56ef-1234567890ab",
+        "CreationDate": 1566160362.664,
+        "Enabled": true,
+        "Description": "Test key",
+        "KeyUsage": "GENERATE_VERIFY_MAC",
+        "KeyState": "Enabled",
+        "Origin": "AWS_KMS",
+        "KeyManager": "CUSTOMER",
+        "CustomerMasterKeySpec": "HMAC_256",
+        "KeySpec": "HMAC_256",
+        "MacAlgorithms": [
+          "HMAC_SHA_256"
+        ],
+        "MultiRegion": false
+      }
+    }
+
+For more information, see `Viewing HMAC KMS keys <https://docs.aws.amazon.com/kms/latest/developerguide/hmac-view.html>`__ in the *AWS Key Management Service Developer Guide*.    