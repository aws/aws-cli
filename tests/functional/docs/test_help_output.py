--- conflicted
+++ resolved
@@ -23,13 +23,10 @@
 """
 import io
 
+from awscli.testutils import aws
 from awscli.testutils import BaseAWSHelpOutputTest
 from awscli.testutils import FileCreator
-<<<<<<< HEAD
-=======
 from awscli.testutils import mock
-from awscli.testutils import aws
->>>>>>> a9bbf139
 
 from awscli.compat import six
 from awscli.alias import AliasLoader
