--- conflicted
+++ resolved
@@ -29,14 +29,10 @@
     AppSyncFunctionConfigurationRequestTemplateResource, \
     AppSyncFunctionConfigurationResponseTemplateResource, \
     GlueJobCommandScriptLocationResource, \
-<<<<<<< HEAD
-    StepFunctionsStateMachineDefinitionResource
-from tests.unit.customizations.cloudformation import BaseYAMLTest
-=======
     StepFunctionsStateMachineDefinitionResource, \
     ServerlessStateMachineDefinitionResource, \
     CodeCommitRepositoryS3Resource
->>>>>>> eab89422
+from tests.unit.customizations.cloudformation import BaseYAMLTest
 
 
 VALID_CASES = [
