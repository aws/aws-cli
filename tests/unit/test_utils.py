# Copyright 2013 Amazon.com, Inc. or its affiliates. All Rights Reserved.
#
# Licensed under the Apache License, Version 2.0 (the "License"). You
# may not use this file except in compliance with the License. A copy of
# the License is located at
#
#     http://aws.amazon.com/apache2.0/
#
# or in the "license" file accompanying this file. This file is
# distributed on an "AS IS" BASIS, WITHOUT WARRANTIES OR CONDITIONS OF
# ANY KIND, either express or implied. See the License for the specific
# language governing permissions and limitations under the License.
import signal
import platform
import pytest
import subprocess
import json
import os
import shlex

import botocore
import botocore.model
import botocore.session as session
from botocore.exceptions import ConnectionClosedError
from awscli.clidriver import create_clidriver
from awscli.testutils import unittest, skip_if_windows, mock
from awscli.compat import is_windows
from awscli.utils import (
    split_on_commas, ignore_ctrl_c, find_service_and_method_in_event_name,
    is_document_type, is_document_type_container, is_streaming_blob_type,
<<<<<<< HEAD
    operation_uses_document_types, dump_yaml_to_str, ShapeWalker,
    ShapeRecordingVisitor, OutputStreamFactory, LazyPager
=======
    is_tagged_union_type, operation_uses_document_types, ShapeWalker,
    ShapeRecordingVisitor, OutputStreamFactory
>>>>>>> da9493bf
)
from awscli.utils import InstanceMetadataRegionFetcher
from awscli.utils import IMDSRegionProvider
from tests import RawResponse

import ruamel.yaml


@pytest.fixture()
def argument_model():
    return botocore.model.Shape('argument', {'type': 'string'})


class TestCSVSplit(unittest.TestCase):

    def test_normal_csv_split(self):
        self.assertEqual(split_on_commas('foo,bar,baz'),
                         ['foo', 'bar', 'baz'])

    def test_quote_split(self):
        self.assertEqual(split_on_commas('foo,"bar",baz'),
                         ['foo', 'bar', 'baz'])

    def test_inner_quote_split(self):
        self.assertEqual(split_on_commas('foo,bar="1,2,3",baz'),
                         ['foo', 'bar=1,2,3', 'baz'])

    def test_single_quote(self):
        self.assertEqual(split_on_commas("foo,bar='1,2,3',baz"),
                         ['foo', 'bar=1,2,3', 'baz'])

    def test_mixing_double_single_quotes(self):
        self.assertEqual(split_on_commas("""foo,bar="1,'2',3",baz"""),
                         ['foo', "bar=1,'2',3", 'baz'])

    def test_mixing_double_single_quotes_before_first_comma(self):
        self.assertEqual(split_on_commas("""foo,bar="1','2',3",baz"""),
                         ['foo', "bar=1','2',3", 'baz'])

    def test_inner_quote_split_with_equals(self):
        self.assertEqual(split_on_commas('foo,bar="Foo:80/bar?a=b",baz'),
                         ['foo', 'bar=Foo:80/bar?a=b', 'baz'])

    def test_single_quoted_inner_value_with_no_commas(self):
        self.assertEqual(split_on_commas("foo,bar='BAR',baz"),
                         ['foo', 'bar=BAR', 'baz'])

    def test_escape_quotes(self):
        self.assertEqual(split_on_commas(r'foo,bar=1\,2\,3,baz'),
                         ['foo', 'bar=1,2,3', 'baz'])

    def test_no_commas(self):
        self.assertEqual(split_on_commas('foo'), ['foo'])

    def test_trailing_commas(self):
        self.assertEqual(split_on_commas('foo,'), ['foo', ''])

    def test_escape_backslash(self):
        self.assertEqual(split_on_commas('foo,bar\\\\,baz\\\\,qux'),
                         ['foo', 'bar\\', 'baz\\', 'qux'])

    def test_square_brackets(self):
        self.assertEqual(split_on_commas('foo,bar=["a=b",\'2\',c=d],baz'),
                         ['foo', 'bar=a=b,2,c=d', 'baz'])

    def test_quoted_square_brackets(self):
        self.assertEqual(split_on_commas('foo,bar="[blah]",c=d],baz'),
                         ['foo', 'bar=[blah]', 'c=d]', 'baz'])

    def test_missing_bracket(self):
        self.assertEqual(split_on_commas('foo,bar=[a,baz'),
                         ['foo', 'bar=[a', 'baz'])

    def test_missing_bracket2(self):
        self.assertEqual(split_on_commas('foo,bar=a],baz'),
                         ['foo', 'bar=a]', 'baz'])

    def test_bracket_in_middle(self):
        self.assertEqual(split_on_commas('foo,bar=a[b][c],baz'),
                         ['foo', 'bar=a[b][c]', 'baz'])

    def test_end_bracket_in_value(self):
        self.assertEqual(split_on_commas('foo,bar=[foo,*[biz]*,baz]'),
                         ['foo', 'bar=foo,*[biz]*,baz'])


@skip_if_windows("Ctrl-C not supported on windows.")
class TestIgnoreCtrlC(unittest.TestCase):
    def test_ctrl_c_is_ignored(self):
        with ignore_ctrl_c():
            # Should have the noop signal handler installed.
            self.assertEqual(signal.getsignal(signal.SIGINT), signal.SIG_IGN)
            # And if we actually try to sigint ourselves, an exception
            # should not propogate.
            os.kill(os.getpid(), signal.SIGINT)


class TestFindServiceAndOperationNameFromEvent(unittest.TestCase):
    def test_finds_service_and_operation_name(self):
        event_name = "foo.bar.baz"
        service, operation = find_service_and_method_in_event_name(event_name)
        self.assertEqual(service, "bar")
        self.assertEqual(operation, "baz")

    def test_returns_none_if_event_is_too_short(self):
        event_name = "foo.bar"
        service, operation = find_service_and_method_in_event_name(event_name)
        self.assertEqual(service, "bar")
        self.assertIs(operation, None)

        event_name = "foo"
        service, operation = find_service_and_method_in_event_name(event_name)
        self.assertIs(service, None)
        self.assertIs(operation, None)


class MockProcess(object):
    @property
    def stdin(self):
        raise IOError('broken pipe')

    def communicate(self):
        pass


class PopenException(Exception):
    pass


class TestOutputStreamFactory(unittest.TestCase):
    def setUp(self):
        self.session = mock.Mock(session.Session)
        self.popen = mock.Mock(subprocess.Popen)
        self.environ = {}
        self.stream_factory = OutputStreamFactory(
            session=self.session, popen=self.popen,
            environ=self.environ,
        )
        self.pager = 'mypager --option'
        self.set_session_pager(self.pager)
        self.patch_tty = mock.patch('awscli.utils.is_a_tty')
        self.mock_is_a_tty = self.patch_tty.start()
        self.mock_is_a_tty.return_value = True

    def tearDown(self):
        self.patch_tty.stop()

    def set_session_pager(self, pager):
        self.session.get_component.return_value.\
            get_config_variable.return_value = pager

    def assert_popen_call(self, expected_pager_cmd, **override_args):
        popen_kwargs = {
            'stdin': subprocess.PIPE,
            'env': mock.ANY,
            'universal_newlines': True
        }
        if is_windows:
            popen_kwargs['args'] = expected_pager_cmd
            popen_kwargs['shell'] = True
        else:
            popen_kwargs['args'] = shlex.split(expected_pager_cmd)
        popen_kwargs.update(override_args)
        self.popen.assert_called_with(**popen_kwargs)

    def test_pager(self):
        self.set_session_pager('mypager --option')
        with self.stream_factory.get_pager_stream() as stream:
            stream.write()
            self.assert_popen_call(
                expected_pager_cmd='mypager --option'
            )

    def test_explicit_pager(self):
        self.set_session_pager('sessionpager --option')
        with self.stream_factory.get_pager_stream('mypager --option') as stream:
            stream.write()
            self.assert_popen_call(
                expected_pager_cmd='mypager --option'
            )

    def test_exit_of_context_manager_for_pager(self):
        self.set_session_pager('mypager --option')
        with self.stream_factory.get_pager_stream() as stream:
            stream.write()
        returned_process = self.popen.return_value
        self.assertTrue(returned_process.communicate.called)

    def test_propagates_exception_from_popen(self):
        self.popen.side_effect = PopenException
        with self.assertRaises(PopenException):
            with self.stream_factory.get_pager_stream() as stream:
                stream.write()

    @mock.patch('awscli.utils.get_stdout_text_writer')
    def test_stdout(self, mock_stdout_writer):
        with self.stream_factory.get_stdout_stream() as stream:
            stream.write()
            self.assertTrue(mock_stdout_writer.called)

    def test_can_silence_io_error_from_pager(self):
        self.popen.return_value = MockProcess()
        try:
            with self.stream_factory.get_pager_stream() as stream:
                stream.write()
        except IOError:
            self.fail('Should not raise IOError')

    def test_get_output_stream(self):
        self.set_session_pager('mypager --option')
        with self.stream_factory.get_output_stream() as stream:
            stream.write()
            self.assert_popen_call(
                expected_pager_cmd='mypager --option'
            )

    @mock.patch('awscli.utils.get_stdout_text_writer')
    def test_use_stdout_if_not_tty(self, mock_stdout_writer):
        self.mock_is_a_tty.return_value = False
        with self.stream_factory.get_output_stream() as stream:
            stream.write()
            self.assertTrue(mock_stdout_writer.called)

    @mock.patch('awscli.utils.get_stdout_text_writer')
    def test_use_stdout_if_pager_set_to_empty_string(self, mock_stdout_writer):
        self.set_session_pager('')
        with self.stream_factory.get_output_stream() as stream:
            stream.write()
            self.assertTrue(mock_stdout_writer.called)

    def test_adds_default_less_env_vars(self):
        self.set_session_pager('myless')
        with self.stream_factory.get_output_stream() as stream:
            stream.write()
            self.assert_popen_call(
                expected_pager_cmd='myless',
                env={'LESS': 'FRX'}
            )

    def test_does_not_clobber_less_env_var_if_in_env_vars(self):
        self.set_session_pager('less')
        self.environ['LESS'] = 'S'
        with self.stream_factory.get_output_stream() as stream:
            stream.write()
            self.assert_popen_call(
                expected_pager_cmd='less',
                env={'LESS': 'S'}
            )

    def test_set_less_flags_through_constructor(self):
        self.set_session_pager('less')
        stream_factory = OutputStreamFactory(
            self.session, self.popen, self.environ, default_less_flags='ABC')
        with stream_factory.get_output_stream() as stream:
            stream.write()
            self.assert_popen_call(
                expected_pager_cmd='less',
                env={'LESS': 'ABC'}
            )

    def test_not_create_pager_process_if_not_called(self):
        self.set_session_pager('sessionpager --option')
        with self.stream_factory.get_pager_stream('mypager --option'):
            self.assertEqual(self.popen.call_count, 0)

    def test_create_process_on_stdin_method_call(self):
        self.set_session_pager('less')
        stream_factory = OutputStreamFactory(
            self.session, self.popen, self.environ, default_less_flags='ABC')
        with stream_factory.get_output_stream() as stream:
            self.assertEqual(self.popen.call_count, 0)
            stream.write()
            self.assert_popen_call(
                expected_pager_cmd='less',
                env={'LESS': 'ABC'}
            )

    def test_not_create_process_if_stream_not_created(self):
        self.set_session_pager('less')
        stream_factory = OutputStreamFactory(
            self.session, self.popen, self.environ, default_less_flags='ABC')
        with stream_factory.get_output_stream():
            self.assertEqual(self.popen.call_count, 0)
        self.assertEqual(self.popen.call_count, 0)


class TestInstanceMetadataRegionFetcher(unittest.TestCase):
    def setUp(self):
        urllib3_session_send = 'botocore.httpsession.URLLib3Session.send'
        self._urllib3_patch = mock.patch(urllib3_session_send)
        self._send = self._urllib3_patch.start()
        self._imds_responses = []
        self._send.side_effect = self.get_imds_response
        self._region = 'us-mars-1a'

    def tearDown(self):
        self._urllib3_patch.stop()

    def add_imds_response(self, body, status_code=200):
        response = botocore.awsrequest.AWSResponse(
            url='http://169.254.169.254/',
            status_code=status_code,
            headers={},
            raw=RawResponse(body)
        )
        self._imds_responses.append(response)

    def add_get_region_imds_response(self, region=None):
        if region is None:
            region = self._region
        self.add_imds_response(body=region.encode('utf-8'))

    def add_imds_token_response(self):
        self.add_imds_response(status_code=200, body=b'token')

    def add_imds_connection_error(self, exception):
        self._imds_responses.append(exception)

    def get_imds_response(self, request):
        response = self._imds_responses.pop(0)
        if isinstance(response, Exception):
            raise response
        return response

    def test_disabled_by_environment(self):
        env = {'AWS_EC2_METADATA_DISABLED': 'true'}
        fetcher = InstanceMetadataRegionFetcher(env=env)
        result = fetcher.retrieve_region()
        self.assertIsNone(result)
        self._send.assert_not_called()

    def test_disabled_by_environment_mixed_case(self):
        env = {'AWS_EC2_METADATA_DISABLED': 'tRuE'}
        fetcher = InstanceMetadataRegionFetcher(env=env)
        result = fetcher.retrieve_region()
        self.assertIsNone(result)
        self._send.assert_not_called()

    def test_disabling_env_var_not_true(self):
        url = 'https://example.com/'
        env = {'AWS_EC2_METADATA_DISABLED': 'false'}

        self.add_imds_token_response()
        self.add_get_region_imds_response()

        fetcher = InstanceMetadataRegionFetcher(base_url=url, env=env)
        result = fetcher.retrieve_region()

        expected_result = 'us-mars-1'
        self.assertEqual(result, expected_result)

    def test_includes_user_agent_header(self):
        user_agent = 'my-user-agent'
        self.add_imds_token_response()
        self.add_get_region_imds_response()

        InstanceMetadataRegionFetcher(
            user_agent=user_agent).retrieve_region()

        headers = self._send.call_args[0][0].headers
        self.assertEqual(headers['User-Agent'], user_agent)

    def test_non_200_response_for_region_is_retried(self):
        # Response for role name that have a non 200 status code should
        # be retried.
        self.add_imds_token_response()
        self.add_imds_response(
            status_code=429, body=b'{"message": "Slow down"}')
        self.add_get_region_imds_response()
        result = InstanceMetadataRegionFetcher(
            num_attempts=2).retrieve_region()
        expected_result = 'us-mars-1'
        self.assertEqual(result, expected_result)

    def test_empty_response_for_region_is_retried(self):
        # Response for role name that have a non 200 status code should
        # be retried.
        self.add_imds_response(body=b'')
        self.add_get_region_imds_response()
        result = InstanceMetadataRegionFetcher(
            num_attempts=2).retrieve_region()
        expected_result = 'us-mars-1'
        self.assertEqual(result, expected_result)

    def test_non_200_response_is_retried(self):
        # Response for creds that has a 200 status code but has an empty
        # body should be retried.
        self.add_imds_token_response()
        self.add_imds_response(
            status_code=429, body=b'{"message": "Slow down"}')
        self.add_get_region_imds_response()
        result = InstanceMetadataRegionFetcher(
            num_attempts=2).retrieve_region()
        expected_result = 'us-mars-1'
        self.assertEqual(result, expected_result)

    def test_http_connection_errors_is_retried(self):
        # Connection related errors should be retried
        self.add_imds_token_response()
        self.add_imds_connection_error(ConnectionClosedError(endpoint_url=''))
        self.add_get_region_imds_response()
        result = InstanceMetadataRegionFetcher(
            num_attempts=2).retrieve_region()
        expected_result = 'us-mars-1'
        self.assertEqual(result, expected_result)

    def test_empty_response_is_retried(self):
        # Response for creds that has a 200 status code but is empty.
        # This should be retried.
        self.add_imds_response(body=b'')
        self.add_get_region_imds_response()
        result = InstanceMetadataRegionFetcher(
            num_attempts=2).retrieve_region()
        expected_result = 'us-mars-1'
        self.assertEqual(result, expected_result)

    def test_exhaust_retries_on_region_request(self):
        self.add_imds_token_response()
        self.add_imds_response(status_code=400, body=b'')
        result = InstanceMetadataRegionFetcher(
            num_attempts=1).retrieve_region()
        self.assertEqual(result, None)


class TestIMDSRegionProvider(unittest.TestCase):
    def setUp(self):
        self.environ = {}
        self.environ_patch = mock.patch('os.environ', self.environ)
        self.environ_patch.start()

    def tearDown(self):
        self.environ_patch.stop()

    def assert_does_provide_expected_value(self, fetcher_region=None,
                                           expected_result=None,):
        fake_session = mock.Mock(spec=session.Session)
        fake_fetcher = mock.Mock(spec=InstanceMetadataRegionFetcher)
        fake_fetcher.retrieve_region.return_value = fetcher_region
        provider = IMDSRegionProvider(fake_session, fetcher=fake_fetcher)
        value = provider.provide()
        self.assertEqual(value, expected_result)

    def test_does_provide_region_when_present(self):
        self.assert_does_provide_expected_value(
            fetcher_region='us-mars-2',
            expected_result='us-mars-2',
        )

    def test_does_provide_none(self):
        self.assert_does_provide_expected_value(
            fetcher_region=None,
            expected_result=None,
        )

    @mock.patch('botocore.httpsession.URLLib3Session.send')
    def test_use_truncated_user_agent(self, send):
        driver = create_clidriver()
        driver.session.user_agent_version = '3.0'
        provider = IMDSRegionProvider(driver.session)
        provider.provide()
        args, _ = send.call_args
        self.assertEqual(args[0].headers['User-Agent'], 'aws-cli/3.0')

    @mock.patch('botocore.httpsession.URLLib3Session.send')
    def test_can_use_ipv6(self, send):
        driver = create_clidriver()
        driver.session.set_config_variable('imds_use_ipv6', True)
        provider = IMDSRegionProvider(driver.session)
        provider.provide()
        args, _ = send.call_args
        self.assertIn('[fd00:ec2::254]', args[0].url)

    @mock.patch('botocore.httpsession.URLLib3Session.send')
    def test_use_ipv4_by_default(self, send):
        driver = create_clidriver()
        provider = IMDSRegionProvider(driver.session)
        provider.provide()
        args, _ = send.call_args
        self.assertIn('169.254.169.254', args[0].url)

    @mock.patch('botocore.httpsession.URLLib3Session.send')
    def test_can_set_imds_endpoint_mode_to_ipv4(self, send):
        driver = create_clidriver()
        driver.session.set_config_variable(
            'ec2_metadata_service_endpoint_mode', 'ipv4')
        provider = IMDSRegionProvider(driver.session)
        provider.provide()
        args, _ = send.call_args
        self.assertIn('169.254.169.254', args[0].url)

    @mock.patch('botocore.httpsession.URLLib3Session.send')
    def test_can_set_imds_endpoint_mode_to_ipv6(self, send):
        driver = create_clidriver()
        driver.session.set_config_variable(
            'ec2_metadata_service_endpoint_mode', 'ipv6')
        provider = IMDSRegionProvider(driver.session)
        provider.provide()
        args, _ = send.call_args
        self.assertIn('[fd00:ec2::254]', args[0].url)

    @mock.patch('botocore.httpsession.URLLib3Session.send')
    def test_can_set_imds_service_endpoint(self, send):
        driver = create_clidriver()
        driver.session.set_config_variable(
            'ec2_metadata_service_endpoint', 'http://myendpoint/')
        provider = IMDSRegionProvider(driver.session)
        provider.provide()
        args, _ = send.call_args
        self.assertIn('http://myendpoint/', args[0].url)

    @mock.patch('botocore.httpsession.URLLib3Session.send')
    def test_imds_service_endpoint_overrides_ipv6_endpoint(self, send):
        driver = create_clidriver()
        driver.session.set_config_variable(
            'ec2_metadata_service_endpoint_mode', 'ipv6')
        driver.session.set_config_variable(
            'ec2_metadata_service_endpoint', 'http://myendpoint/')
        provider = IMDSRegionProvider(driver.session)
        provider.provide()
        args, _ = send.call_args
        self.assertIn('http://myendpoint/', args[0].url)


class TestLazyPager(unittest.TestCase):
    def setUp(self):
        self.popen = mock.Mock(subprocess.Popen)
        self.pager = LazyPager(self.popen)

    def test_lazy_pager_process_not_created_on_communicate_call_wo_args(self):
        stdout, stderr = self.pager.communicate()
        self.assertEqual(self.popen.call_count, 0)
        self.assertIsNone(stdout)
        self.assertIsNone(stderr)

    def test_lazy_pager_process_not_created_on_stdin_flush(self):
        self.pager.stdin.flush()
        self.assertEqual(self.popen.call_count, 0)

    def test_lazy_pager_popen_communicate_calls_on_call_with_args(self):
        process = mock.Mock(subprocess.Popen)
        self.popen.return_value = process
        pager = LazyPager(self.popen)
        pager.communicate(timeout=20)
        self.assertEqual(self.popen.call_count, 1)
        process.communicate.assert_called_with(timeout=20)

    def test_lazy_pager_popen_calls_on_stdin_call(self):
        self.pager.stdin.foo()
        self.assertEqual(self.popen.call_count, 1)

    def test_lazy_pager_popen_calls_on_process_call(self):
        self.pager.foo()
        self.assertEqual(self.popen.call_count, 1)


class BaseShapeTest(unittest.TestCase):
    def setUp(self):
        self.shapes = {}

    def get_shape_model(self, shape_name):
        shape_model = self.shapes[shape_name]
        resolver = botocore.model.ShapeResolver(self.shapes)
        shape_cls = resolver.SHAPE_CLASSES.get(
            shape_model['type'], botocore.model.Shape
        )
        return shape_cls(shape_name, shape_model, resolver)

    def get_doc_type_shape_definition(self):
        return {
            'type': 'structure',
            'members': {},
            'document': True
        }


class TestIsDocumentType(BaseShapeTest):
    def test_is_document_type(self):
        self.shapes['DocStructure'] = self.get_doc_type_shape_definition()
        self.assertTrue(is_document_type(self.get_shape_model('DocStructure')))

    def test_is_not_document_type_if_missing_document_trait(self):
        self.shapes['NonDocStructure'] = {
            'type': 'structure',
            'members': {},
        }
        self.assertFalse(
            is_document_type(self.get_shape_model('NonDocStructure'))
        )

    def test_is_not_document_type_if_not_structure(self):
        self.shapes['String'] = {'type': 'string'}
        self.assertFalse(is_document_type(self.get_shape_model('String')))


class TestIsDocumentTypeContainer(BaseShapeTest):
    def test_is_document_type_container_for_doc_type(self):
        self.shapes['DocStructure'] = self.get_doc_type_shape_definition()
        self.assertTrue(
            is_document_type_container(self.get_shape_model('DocStructure'))
        )

    def test_is_not_document_type_container_if_missing_document_trait(self):
        self.shapes['NonDocStructure'] = {
            'type': 'structure',
            'members': {},
        }
        self.assertFalse(
            is_document_type_container(self.get_shape_model('NonDocStructure'))
        )

    def test_is_not_document_type_container_if_not_scalar(self):
        self.shapes['String'] = {'type': 'string'}
        self.assertFalse(
            is_document_type_container(self.get_shape_model('String')))

    def test_is_document_type_container_if_list_member(self):
        self.shapes['ListOfDocTypes'] = {
            'type': 'list',
            'member': {'shape': 'DocType'}
        }
        self.shapes['DocType'] = self.get_doc_type_shape_definition()
        self.assertTrue(
            is_document_type_container(self.get_shape_model('ListOfDocTypes'))
        )

    def test_is_document_type_container_if_map_value(self):
        self.shapes['MapOfDocTypes'] = {
            'type': 'map',
            'key': {'shape': 'String'},
            'value': {'shape': 'DocType'}
        }
        self.shapes['DocType'] = self.get_doc_type_shape_definition()
        self.shapes['String'] = {'type': 'string'}
        self.assertTrue(
            is_document_type_container(self.get_shape_model('MapOfDocTypes'))
        )

    def test_is_document_type_container_if_nested_list_member(self):
        self.shapes['NestedListsOfDocTypes'] = {
            'type': 'list',
            'member': {'shape': 'ListOfDocTypes'}
        }
        self.shapes['ListOfDocTypes'] = {
            'type': 'list',
            'member': {'shape': 'DocType'}
        }
        self.shapes['DocType'] = self.get_doc_type_shape_definition()
        self.assertTrue(
            is_document_type_container(
                self.get_shape_model('NestedListsOfDocTypes')
            )
        )


class TestOperationUsesDocumentTypes(BaseShapeTest):
    def setUp(self):
        super(TestOperationUsesDocumentTypes, self).setUp()
        self.input_shape_definition = {
            'type': 'structure',
            'members': {}
        }
        self.shapes['Input'] = self.input_shape_definition
        self.output_shape_definition = {
            'type': 'structure',
            'members': {}
        }
        self.shapes['Output'] = self.output_shape_definition
        self.operation_definition = {
            'input': {'shape': 'Input'},
            'output': {'shape': 'Output'}
        }
        self.service_model = botocore.model.ServiceModel(
            {
                'operations': {'DescribeResource': self.operation_definition},
                'shapes': self.shapes
            }
        )
        self.operation_model = self.service_model.operation_model(
            'DescribeResource')

    def test_operation_uses_document_types_if_doc_type_in_input(self):
        self.shapes['DocType'] = self.get_doc_type_shape_definition()
        self.input_shape_definition['members']['DocType'] = {
            'shape': 'DocType'}
        self.assertTrue(operation_uses_document_types(self.operation_model))

    def test_operation_uses_document_types_if_doc_type_in_output(self):
        self.shapes['DocType'] = self.get_doc_type_shape_definition()
        self.output_shape_definition['members']['DocType'] = {
            'shape': 'DocType'}
        self.assertTrue(operation_uses_document_types(self.operation_model))

    def test_operation_uses_document_types_is_false_when_no_doc_types(self):
        self.assertFalse(operation_uses_document_types(self.operation_model))


class TestDumpYamlToStr(unittest.TestCase):
    def setUp(self):
        self.yaml = ruamel.yaml.YAML(typ="safe", pure=True)
        self.yaml.representer.default_flow_style = False

    def test_dump_to_str(self):
        obj = {'A': 1, 'parameter': "something"}
        expected_result = "A: 1\nparameter: something\n"
        result = dump_yaml_to_str(self.yaml, obj)
        self.assertEqual(result, expected_result)


class TestShapeWalker(BaseShapeTest):
    def setUp(self):
        super(TestShapeWalker, self).setUp()
        self.walker = ShapeWalker()
        self.visitor = ShapeRecordingVisitor()

    def assert_visited_shapes(self, expected_shape_names):
        self.assertEqual(
            expected_shape_names,
            [shape.name for shape in self.visitor.visited]
        )

    def test_walk_scalar(self):
        self.shapes['String'] = {'type': 'string'}
        self.walker.walk(self.get_shape_model('String'), self.visitor)
        self.assert_visited_shapes(['String'])

    def test_walk_structure(self):
        self.shapes['Structure'] = {
            'type': 'structure',
            'members': {
                'String1': {'shape': 'String'},
                'String2': {'shape': 'String'}
            }
        }
        self.shapes['String'] = {'type': 'string'}
        self.walker.walk(self.get_shape_model('Structure'), self.visitor)
        self.assert_visited_shapes(['Structure', 'String', 'String'])

    def test_walk_list(self):
        self.shapes['List'] = {
            'type': 'list',
            'member': {'shape': 'String'}
        }
        self.shapes['String'] = {'type': 'string'}
        self.walker.walk(self.get_shape_model('List'), self.visitor)
        self.assert_visited_shapes(['List', 'String'])

    def test_walk_map(self):
        self.shapes['Map'] = {
            'type': 'map',
            'key': {'shape': 'KeyString'},
            'value': {'shape': 'ValueString'}
        }
        self.shapes['KeyString'] = {'type': 'string'}
        self.shapes['ValueString'] = {'type': 'string'}
        self.walker.walk(self.get_shape_model('Map'), self.visitor)
        self.assert_visited_shapes(['Map', 'ValueString'])

    def test_can_escape_recursive_shapes(self):
        self.shapes['Recursive'] = {
            'type': 'structure',
            'members': {
                'Recursive': {'shape': 'Recursive'},
            }
        }
        self.walker.walk(self.get_shape_model('Recursive'), self.visitor)
        self.assert_visited_shapes(['Recursive'])


@pytest.mark.usefixtures('argument_model')
class TestStreamingBlob:
    def test_blob_is_streaming(self, argument_model):
        argument_model.type_name = 'blob'
        argument_model.serialization = {'streaming': True}
        assert is_streaming_blob_type(argument_model)

    def test_blob_is_not_streaming(self, argument_model):
        argument_model.type_name = 'blob'
        argument_model.serialization = {}
        assert not is_streaming_blob_type(argument_model)

    def test_non_blob_is_not_streaming(self, argument_model):
        argument_model.type_name = 'string'
        argument_model.serialization = {}
        assert not is_streaming_blob_type(argument_model)


@pytest.mark.usefixtures('argument_model')
class TestTaggedUnion:
    def test_shape_is_tagged_union(self, argument_model):
        setattr(argument_model, 'is_tagged_union', True)
        assert is_tagged_union_type(argument_model)
    
    def test_shape_is_not_tagged_union(self, argument_model):
        assert not is_tagged_union_type(argument_model)<|MERGE_RESOLUTION|>--- conflicted
+++ resolved
@@ -28,13 +28,8 @@
 from awscli.utils import (
     split_on_commas, ignore_ctrl_c, find_service_and_method_in_event_name,
     is_document_type, is_document_type_container, is_streaming_blob_type,
-<<<<<<< HEAD
-    operation_uses_document_types, dump_yaml_to_str, ShapeWalker,
-    ShapeRecordingVisitor, OutputStreamFactory, LazyPager
-=======
-    is_tagged_union_type, operation_uses_document_types, ShapeWalker,
-    ShapeRecordingVisitor, OutputStreamFactory
->>>>>>> da9493bf
+    is_tagged_union_type, is_tagoperation_uses_document_types, dump_yaml_to_str,
+    ShapeWalker, ShapeRecordingVisitor, OutputStreamFactory, LazyPager
 )
 from awscli.utils import InstanceMetadataRegionFetcher
 from awscli.utils import IMDSRegionProvider
@@ -826,6 +821,6 @@
     def test_shape_is_tagged_union(self, argument_model):
         setattr(argument_model, 'is_tagged_union', True)
         assert is_tagged_union_type(argument_model)
-    
+
     def test_shape_is_not_tagged_union(self, argument_model):
         assert not is_tagged_union_type(argument_model)