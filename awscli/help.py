--- conflicted
+++ resolved
@@ -117,11 +117,7 @@
     def _convert_doc_content(self, contents):
         man_contents = publish_string(
             contents, writer=manpage.Writer(),
-<<<<<<< HEAD
-            settings_overrides={'report_level': 3}
-=======
             settings_overrides=self._DEFAULT_DOCUTILS_SETTINGS_OVERRIDES,
->>>>>>> a9bbf139
         )
         if self._exists_on_path('groff'):
             cmdline = ['groff', '-m', 'man', '-T', 'ascii']
