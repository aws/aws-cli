#!/usr/bin/env python
# Copyright 2014 Amazon.com, Inc. or its affiliates. All Rights Reserved.
#
# Licensed under the Apache License, Version 2.0 (the "License"). You
# may not use this file except in compliance with the License. A copy of
# the License is located at
#
#     http://aws.amazon.com/apache2.0/
#
# or in the "license" file accompanying this file. This file is
# distributed on an "AS IS" BASIS, WITHOUT WARRANTIES OR CONDITIONS OF
# ANY KIND, either express or implied. See the License for the specific
# language governing permissions and limitations under the License.
from awscli.compat import six
from tests.functional.s3 import BaseS3TransferCommandTest


class TestMvCommand(BaseS3TransferCommandTest):

    prefix = 's3 mv '

    def test_cant_mv_object_onto_itself(self):
        cmdline = '%s s3://bucket/key s3://bucket/key' % self.prefix
        stderr = self.run_cmd(cmdline, expected_rc=255)[1]
        self.assertIn('Cannot mv a file onto itself', stderr)

    def test_cant_mv_object_with_implied_name(self):
        # The "key" key name is implied in the dst argument.
        cmdline = '%s s3://bucket/key s3://bucket/' % self.prefix
        stderr = self.run_cmd(cmdline, expected_rc=255)[1]
        self.assertIn('Cannot mv a file onto itself', stderr)

    def test_website_redirect_ignore_paramfile(self):
        full_path = self.files.create_file('foo.txt', 'mycontent')
        cmdline = '%s %s s3://bucket/key.txt --website-redirect %s' % \
            (self.prefix, full_path, 'http://someserver')
        self.parsed_responses = [{'ETag': '"c8afdb36c52cf4727836669019e69222"'}]
        self.run_cmd(cmdline, expected_rc=0)
        self.assertEqual(self.operations_called[0][0].name, 'PutObject')
        # Make sure that the specified web address is used as opposed to the
        # contents of the web address.
        self.assertEqual(
            self.operations_called[0][1]['WebsiteRedirectLocation'],
            'http://someserver'
        )

    def test_metadata_directive_copy(self):
        self.parsed_responses = [
            {"ContentLength": "100", "LastModified": "00:00:00Z"},
            {'ETag': '"foo-1"'},
            {'ETag': '"foo-2"'}
        ]
        cmdline = ('%s s3://bucket/key.txt s3://bucket/key2.txt'
                   ' --metadata-directive REPLACE' % self.prefix)
        self.run_cmd(cmdline, expected_rc=0)
        self.assertEqual(len(self.operations_called), 3,
                         self.operations_called)
        self.assertEqual(self.operations_called[0][0].name, 'HeadObject')
        self.assertEqual(self.operations_called[1][0].name, 'CopyObject')
        self.assertEqual(self.operations_called[2][0].name, 'DeleteObject')
        self.assertEqual(self.operations_called[1][1]['MetadataDirective'],
                         'REPLACE')

    def test_no_metadata_directive_for_non_copy(self):
        full_path = self.files.create_file('foo.txt', 'mycontent')
        cmdline = '%s %s s3://bucket --metadata-directive REPLACE' % \
            (self.prefix, full_path)
        self.parsed_responses = \
            [{'ETag': '"c8afdb36c52cf4727836669019e69222"'}]
        self.run_cmd(cmdline, expected_rc=0)
        self.assertEqual(len(self.operations_called), 1,
                         self.operations_called)
        self.assertEqual(self.operations_called[0][0].name, 'PutObject')
        self.assertNotIn('MetadataDirective', self.operations_called[0][1])

<<<<<<< HEAD
    def test_tagging_directive_copy(self):
        self.parsed_responses = [
            {"ContentLength": "100", "LastModified": "00:00:00Z"},
            {'ETag': '"foo-1"'},
            {'ETag': '"foo-2"'}
        ]
        cmdline = ('%s s3://bucket/key.txt s3://bucket/key2.txt'
                   ' --tagging-directive REPLACE' % self.prefix)
        self.run_cmd(cmdline, expected_rc=0)
        self.assertEqual(len(self.operations_called), 3,
                         self.operations_called)
        self.assertEqual(self.operations_called[0][0].name, 'HeadObject')
        self.assertEqual(self.operations_called[1][0].name, 'CopyObject')
        self.assertEqual(self.operations_called[2][0].name, 'DeleteObject')
        self.assertEqual(self.operations_called[1][1]['TaggingDirective'],
                         'REPLACE')

    def test_no_tagging_directive_for_non_copy(self):
        full_path = self.files.create_file('foo.txt', 'mycontent')
        cmdline = '%s %s s3://bucket --tagging-directive REPLACE' % \
            (self.prefix, full_path)
        self.parsed_responses = \
            [{'ETag': '"c8afdb36c52cf4727836669019e69222"'}]
        self.run_cmd(cmdline, expected_rc=0)
        self.assertEqual(len(self.operations_called), 1,
                         self.operations_called)
        self.assertEqual(self.operations_called[0][0].name, 'PutObject')
        self.assertNotIn('TaggingDirective', self.operations_called[0][1])

if __name__ == "__main__":
    unittest.main()
=======
    def test_download_move_with_request_payer(self):
        cmdline = '%s s3://mybucket/mykey %s --request-payer' % (
            self.prefix, self.files.rootdir)

        self.parsed_responses = [
            # Response for HeadObject
            {"ContentLength": 100, "LastModified": "00:00:00Z"},
            # Response for GetObject
            {'ETag': '"foo-1"', 'Body': six.BytesIO(b'foo')},
            # Response for DeleteObject
            {}
        ]

        self.run_cmd(cmdline, expected_rc=0)
        self.assert_operations_called(
            [
                ('HeadObject', {
                    'Bucket': 'mybucket',
                    'Key': 'mykey',
                    'RequestPayer': 'requester',
                }),
                ('GetObject', {
                    'Bucket': 'mybucket',
                    'Key': 'mykey',
                    'RequestPayer': 'requester',
                }),
                ('DeleteObject', {
                    'Bucket': 'mybucket',
                    'Key': 'mykey',
                    'RequestPayer': 'requester',
                })
            ]
        )

    def test_copy_move_with_request_payer(self):
        cmdline = self.prefix
        cmdline += 's3://sourcebucket/sourcekey s3://mybucket/mykey'
        cmdline += ' --request-payer'

        self.parsed_responses = [
            # Response for HeadObject
            {"ContentLength": 100, "LastModified": "00:00:00Z"},
            # Response for CopyObject
            {},
            # Response for DeleteObject
            {}
        ]

        self.run_cmd(cmdline, expected_rc=0)
        self.assert_operations_called(
            [
                ('HeadObject', {
                    'Bucket': 'sourcebucket',
                    'Key': 'sourcekey',
                    'RequestPayer': 'requester',
                }),
                ('CopyObject', {
                    'Bucket': 'mybucket',
                    'Key': 'mykey',
                    'CopySource': 'sourcebucket/sourcekey',
                    'RequestPayer': 'requester',
                }),
                ('DeleteObject', {
                    'Bucket': 'sourcebucket',
                    'Key': 'sourcekey',
                    'RequestPayer': 'requester',
                })
            ]
        )
>>>>>>> 65fc91ac
<|MERGE_RESOLUTION|>--- conflicted
+++ resolved
@@ -73,7 +73,6 @@
         self.assertEqual(self.operations_called[0][0].name, 'PutObject')
         self.assertNotIn('MetadataDirective', self.operations_called[0][1])
 
-<<<<<<< HEAD
     def test_tagging_directive_copy(self):
         self.parsed_responses = [
             {"ContentLength": "100", "LastModified": "00:00:00Z"},
@@ -103,9 +102,6 @@
         self.assertEqual(self.operations_called[0][0].name, 'PutObject')
         self.assertNotIn('TaggingDirective', self.operations_called[0][1])
 
-if __name__ == "__main__":
-    unittest.main()
-=======
     def test_download_move_with_request_payer(self):
         cmdline = '%s s3://mybucket/mykey %s --request-payer' % (
             self.prefix, self.files.rootdir)
@@ -174,5 +170,4 @@
                     'RequestPayer': 'requester',
                 })
             ]
-        )
->>>>>>> 65fc91ac
+        )