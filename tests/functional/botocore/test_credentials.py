--- conflicted
+++ resolved
@@ -1183,17 +1183,12 @@
             [],
             'e',
         ),
-<<<<<<< HEAD
-                # Test case 5: Credentials set with Boto2 config
-=======
-        # Test case 6: Credentials set via process provider
->>>>>>> 82ae9d66
+        # Test case 5: Credentials set with Boto2 config
         (
             {},
             {},
             [
                 patch(
-<<<<<<< HEAD
                     "botocore.configloader.raw_config_parse",
                     return_value={
                         "Credentials": {
@@ -1203,7 +1198,25 @@
                     },
                 ),
                 patch(
-=======
+                    "botocore.credentials.ConfigProvider.load",
+                    return_value=None,
+                ),
+                patch(
+                    "botocore.credentials.SharedCredentialProvider.load",
+                    return_value=None,
+                ),
+                                patch(
+                    "botocore.credentials.EnvProvider.load", return_value=None
+                ),
+            ],
+            'x',
+        ),
+        # Test case 6: Credentials set via process provider
+        (
+            {},
+            {},
+            [
+                patch(
                     "botocore.credentials.ProcessProvider._retrieve_credentials_using",
                     return_value={
                         'access_key': "FAKEACCESSKEY",
@@ -1220,7 +1233,6 @@
                     return_value=None,
                 ),
                 patch(
->>>>>>> 82ae9d66
                     "botocore.credentials.ConfigProvider.load",
                     return_value=None,
                 ),
@@ -1228,19 +1240,11 @@
                     "botocore.credentials.SharedCredentialProvider.load",
                     return_value=None,
                 ),
-<<<<<<< HEAD
-                                patch(
-                    "botocore.credentials.EnvProvider.load", return_value=None
-                ),
-            ],
-            'x',
-=======
                 patch(
                     "botocore.credentials.EnvProvider.load", return_value=None
                 ),
             ],
             ['v', 'w'],
->>>>>>> 82ae9d66
         ),
     ],
 )
