--- conflicted
+++ resolved
@@ -213,11 +213,8 @@
     """
 
     PROPERTY_NAME = None
-<<<<<<< HEAD
     FORCE_ZIP = False
-=======
     PACKAGE_NULL_PROPERTY = True
->>>>>>> 80d37d0c
 
     def __init__(self, uploader):
         self.uploader = uploader
