--- conflicted
+++ resolved
@@ -1,21 +1,3 @@
-<<<<<<< HEAD
-**To update a trail**
-
-The following ``update-trail`` command updates a trail to use an existing bucket for log delivery::
-
-  aws cloudtrail update-trail --name Trail1 --s3-bucket-name amzn-s3-demo-bucket
-
-Output::
-
-  {
-    "IncludeGlobalServiceEvents": true, 
-    "Name": "Trail1", 
-    "TrailARN": "arn:aws:cloudtrail:us-west-2:123456789012:trail/Trail1", 
-    "LogFileValidationEnabled": false, 
-    "IsMultiRegionTrail": true, 
-    "S3BucketName": "amzn-s3-demo-bucket"
-  }
-=======
 **To update a trail**
 
 The following ``update-trail`` example updates a trail to use an existing bucket for log delivery. ::
@@ -33,5 +15,4 @@
         "LogFileValidationEnabled": false, 
         "IsMultiRegionTrail": true, 
         "S3BucketName": "amzn-s3-demo-bucket"
-    }
->>>>>>> 72dde9fa
+    }