<<<<<<< HEAD
**To create a Spot Instance data feed**

The following ``create-spot-datafeed-subscription`` example creates a Spot Instance data feed. ::

    aws ec2 create-spot-datafeed-subscription \
        --bucket amzn-s3-demo-bucket \
        --prefix spot-data-feed

Output::

    {
        "SpotDatafeedSubscription": {
            "Bucket": "amzn-s3-demo-bucket",
            "OwnerId": "123456789012",
            "Prefix": "spot-data-feed",
            "State": "Active"
        }
    }

The data feed is stored in the Amazon S3 bucket that you specified. The file names for this data feed have the following format. ::

    amzn-s3-demo-bucket.s3.amazonaws.com/spot-data-feed/123456789012.YYYY-MM-DD-HH.n.abcd1234.gz

For more information, see `Spot Instance data feed <https://docs.aws.amazon.com/AWSEC2/latest/UserGuide/spot-data-feeds.html>`__ in the *Amazon Elastic Compute Cloud User Guide for Linux Instances*.
=======
**To create a Spot Instance data feed**

The following ``create-spot-datafeed-subscription`` example creates a Spot Instance data feed. ::

    aws ec2 create-spot-datafeed-subscription \
        --bucket my-bucket \
        --prefix spot-data-feed

Output::

    {
        "SpotDatafeedSubscription": {
            "Bucket": "my-bucket",
            "OwnerId": "123456789012",
            "Prefix": "spot-data-feed",
            "State": "Active"
        }
    }

The data feed is stored in the Amazon S3 bucket that you specified. The file names for this data feed have the following format. ::

    my-bucket.s3.amazonaws.com/spot-data-feed/123456789012.YYYY-MM-DD-HH.n.abcd1234.gz

For more information, see `Spot Instance data feed <https://docs.aws.amazon.com/AWSEC2/latest/UserGuide/spot-data-feeds.html>`__ in the *Amazon EC2 User Guide*.
>>>>>>> 72dde9fa
<|MERGE_RESOLUTION|>--- conflicted
+++ resolved
@@ -1,29 +1,3 @@
-<<<<<<< HEAD
-**To create a Spot Instance data feed**
-
-The following ``create-spot-datafeed-subscription`` example creates a Spot Instance data feed. ::
-
-    aws ec2 create-spot-datafeed-subscription \
-        --bucket amzn-s3-demo-bucket \
-        --prefix spot-data-feed
-
-Output::
-
-    {
-        "SpotDatafeedSubscription": {
-            "Bucket": "amzn-s3-demo-bucket",
-            "OwnerId": "123456789012",
-            "Prefix": "spot-data-feed",
-            "State": "Active"
-        }
-    }
-
-The data feed is stored in the Amazon S3 bucket that you specified. The file names for this data feed have the following format. ::
-
-    amzn-s3-demo-bucket.s3.amazonaws.com/spot-data-feed/123456789012.YYYY-MM-DD-HH.n.abcd1234.gz
-
-For more information, see `Spot Instance data feed <https://docs.aws.amazon.com/AWSEC2/latest/UserGuide/spot-data-feeds.html>`__ in the *Amazon Elastic Compute Cloud User Guide for Linux Instances*.
-=======
 **To create a Spot Instance data feed**
 
 The following ``create-spot-datafeed-subscription`` example creates a Spot Instance data feed. ::
@@ -47,5 +21,4 @@
 
     my-bucket.s3.amazonaws.com/spot-data-feed/123456789012.YYYY-MM-DD-HH.n.abcd1234.gz
 
-For more information, see `Spot Instance data feed <https://docs.aws.amazon.com/AWSEC2/latest/UserGuide/spot-data-feeds.html>`__ in the *Amazon EC2 User Guide*.
->>>>>>> 72dde9fa
+For more information, see `Spot Instance data feed <https://docs.aws.amazon.com/AWSEC2/latest/UserGuide/spot-data-feeds.html>`__ in the *Amazon EC2 User Guide*.