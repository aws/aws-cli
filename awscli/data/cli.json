{
    "description": "The AWS Command Line Interface is a unified tool to manage your AWS services.",
    "synopsis": "aws [options] <command> <subcommand> [parameters]",
    "help_usage": "Use *aws command help* for information on a specific command. Use *aws help topics* to view a list of available help topics. The synopsis for each command shows its parameters and their usage. Optional parameters are shown in square brackets.",
    "options": {
        "debug": {
            "action": "store_true",
            "help": "<p>Turn on debug logging.</p>"
        },
        "endpoint-url": {
            "help": "<p>Override command's default URL with the given URL.</p>"
        },
        "no-verify-ssl": {
            "action": "store_false",
            "dest": "verify_ssl",
            "help": "<p>By default, the AWS CLI uses SSL when communicating with AWS services.  For each SSL connection, the AWS CLI will verify SSL certificates.  This option overrides the default behavior of verifying SSL certificates.</p>"
        },
        "no-paginate": {
            "action": "store_false",
            "help": "<p>Disable automatic pagination.</p>",
            "dest": "paginate"
        },
        "output": {
            "choices": [
                "json",
                "text",
                "table",
                "yaml",
                "yaml-stream"
            ],
	        "help": "<p>The formatting style for command output.</p>"
        },
        "query": {
            "help": "<p>A JMESPath query to use in filtering the response data.</p>"
        },
        "profile": {
            "help": "<p>Use a specific profile from your credential file.</p>"
        },
        "region": {
	        "help": "<p>The region to use.  Overrides config/env settings.</p>"
        },
        "version": {
            "action": "version",
            "help": "<p>Display the version of this tool.</p>"
        },
        "color": {
            "choices": ["on", "off", "auto"],
            "default": "auto",
            "help": "<p>Turn on/off color output.</p>"
        },
        "no-sign-request": {
            "action": "store_false",
            "dest": "sign_request",
            "help": "<p>Do not sign requests.  Credentials will not be loaded if this argument is provided.</p>"
        },
        "ca-bundle": {
            "dest": "ca_bundle",
            "help": "<p>The CA certificate bundle to use when verifying SSL certificates. Overrides config/env settings.</p>"
        },
        "cli-read-timeout": {
            "dest": "read_timeout",
            "type": "int",
            "help": "<p>The maximum socket read time in seconds. If the value is set to 0, the socket read will be blocking and not timeout. The default value is 60 seconds.</p>"
        },
        "cli-connect-timeout": {
            "dest": "connect_timeout",
            "type": "int",
<<<<<<< HEAD
            "help": "<p>The maximum socket connect time in seconds. If the value is set to 0, the socket connect will be blocking and not timeout.</p>"
        },
        "cli-binary-format": {
            "choices": [
                "base64",
                "raw-in-base64-out"
            ],
            "help": "<p>The formatting style to be used for binary blobs. The default format is base64. The base64 format expects binary blobs to be provided as a base64 encoded string. The raw-in-base64-out format preserves compatibility with AWS CLI V1 behavior and binary values must be passed literally. When providing contents from a file that map to a binary blob ``fileb://`` will always be treated as binary and use the file contents directly regardless of the ``cli-binary-format`` setting. When using ``file://`` the file contents will need to properly formatted for the configured ``cli-binary-format``.</p>"
        },
        "no-cli-pager": {
            "action": "store_true",
            "help": "<p>Disable cli pager for output.</p>"
        },
        "cli-auto-prompt": {
            "action": "store_true",
            "help": "<p>Automatically prompt for CLI input parameters.</p>"
        },
        "no-cli-auto-prompt": {
            "action": "store_true",
            "help": "<p>Disable automatically prompt for CLI input parameters.</p>"
=======
            "help": "<p>The maximum socket connect time in seconds. If the value is set to 0, the socket connect will be blocking and not timeout. The default value is 60 seconds.</p>"
>>>>>>> 7d26efda
        }
    }
}<|MERGE_RESOLUTION|>--- conflicted
+++ resolved
@@ -65,8 +65,7 @@
         "cli-connect-timeout": {
             "dest": "connect_timeout",
             "type": "int",
-<<<<<<< HEAD
-            "help": "<p>The maximum socket connect time in seconds. If the value is set to 0, the socket connect will be blocking and not timeout.</p>"
+            "help": "<p>The maximum socket connect time in seconds. If the value is set to 0, the socket connect will be blocking and not timeout. The default value is 60 seconds.</p>"
         },
         "cli-binary-format": {
             "choices": [
@@ -86,9 +85,6 @@
         "no-cli-auto-prompt": {
             "action": "store_true",
             "help": "<p>Disable automatically prompt for CLI input parameters.</p>"
-=======
-            "help": "<p>The maximum socket connect time in seconds. If the value is set to 0, the socket connect will be blocking and not timeout. The default value is 60 seconds.</p>"
->>>>>>> 7d26efda
         }
     }
 }