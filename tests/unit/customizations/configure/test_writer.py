# Copyright 2016 Amazon.com, Inc. or its affiliates. All Rights Reserved.
#
# Licensed under the Apache License, Version 2.0 (the "License"). You
# may not use this file except in compliance with the License. A copy of
# the License is located at
#
#     http://aws.amazon.com/apache2.0/
#
# or in the "license" file accompanying this file. This file is
# distributed on an "AS IS" BASIS, WITHOUT WARRANTIES OR CONDITIONS OF
# ANY KIND, either express or implied. See the License for the specific
# language governing permissions and limitations under the License.
import os
import tempfile
import shutil

from awscli.customizations.configure.writer import ConfigFileWriter
from awscli.testutils import unittest, skip_if_windows


class TestConfigFileWriter(unittest.TestCase):

    def setUp(self):
        self.dirname = tempfile.mkdtemp()
        self.config_filename = os.path.join(self.dirname, 'config')
        self.writer = ConfigFileWriter()

    def tearDown(self):
        shutil.rmtree(self.dirname)

    def assert_update_config(self, original_config_contents, updated_data,
                             updated_config_contents):
        # Given the original_config, when it's updated with update_data,
        # it should produce updated_config_contents.
        with open(self.config_filename, 'w') as f:
            f.write(original_config_contents)
        self.writer.update_config(updated_data, self.config_filename)
        with open(self.config_filename, 'r') as f:
            new_contents = f.read()
        if new_contents != updated_config_contents:
            self.fail("Config file contents do not match.\n"
                      "Expected contents:\n"
                      "%s\n\n"
                      "Actual Contents:\n"
                      "%s\n" % (updated_config_contents, new_contents))

    def test_update_single_existing_value(self):
        original = '[default]\nfoo = 1\nbar = 1'
        updated = '[default]\nfoo = newvalue\nbar = 1'
        self.assert_update_config(
            original, {'foo': 'newvalue'}, updated)

    def test_update_value_with_square_brackets(self):
        original = '[default]\nfoo = old[value]\nbar = 1'
        updated = '[default]\nfoo = new[value]\nbar = 1'
        self.assert_update_config(
            original, {'foo': 'new[value]'}, updated)

    def test_update_single_existing_value_no_spaces(self):
        original = '[default]\nfoo=1\nbar=1'
        updated = '[default]\nfoo = newvalue\nbar=1'
        self.assert_update_config(
            original, {'foo': 'newvalue'}, updated)

    def test_update_single_new_values(self):
        expected = '[default]\nfoo = 1\nbar = 2\nbaz = newvalue\n'
        self.assert_update_config(
            '[default]\nfoo = 1\nbar = 2',
            {'baz': 'newvalue'}, expected)

    def test_handles_no_spaces(self):
        expected = '[default]\nfoo=1\nbar=2\nbaz = newvalue\n'
        self.assert_update_config(
            '[default]\nfoo=1\nbar=2',
            {'baz': 'newvalue'}, expected)

    def test_insert_values_in_middle_section(self):
        original_contents = (
            '[a]\n'
            'foo = bar\n'
            'baz = bar\n'
            '\n'
            '[b]\n'
            '\n'
            'foo = bar\n'
            '[c]\n'
            'foo = bar\n'
            'baz = bar\n'
        )
        expected_contents = (
            '[a]\n'
            'foo = bar\n'
            'baz = bar\n'
            '\n'
            '[b]\n'
            '\n'
            'foo = newvalue\n'
            '[c]\n'
            'foo = bar\n'
            'baz = bar\n'
        )
        self.assert_update_config(
            original_contents,
            {'foo': 'newvalue', '__section__': 'b'},
            expected_contents)

    def test_insert_new_value_in_middle_section(self):
        original_contents = (
            '[a]\n'
            'foo = bar\n'
            '\n'
            '[b]\n'
            '\n'
            'foo = bar\n'
            '\n'
            '[c]\n'
            'foo = bar\n'
        )
        expected_contents = (
            '[a]\n'
            'foo = bar\n'
            '\n'
            '[b]\n'
            '\n'
            'foo = bar\n'
            'newvalue = newvalue\n'
            '\n'
            '[c]\n'
            'foo = bar\n'
        )
        self.assert_update_config(
            original_contents,
            {'newvalue': 'newvalue', '__section__': 'b'},
            expected_contents)

    def test_new_config_file(self):
        self.assert_update_config(
            '\n',
            {'foo': 'value'},
            '\n[default]\nfoo = value\n')

    def test_section_does_not_exist(self):
        original_contents = (
            '[notdefault]\n'
            'foo = bar\n'
            'baz = bar\n'
            '\n'
            '\n'
            '\n'
            '[other "section"]\n'
            '\n'
            'foo = bar\n'
        )
        appended_contents = (
            '[default]\n'
            'foo = value\n'
        )
        self.assert_update_config(
            original_contents,
            {'foo': 'value'},
            original_contents + appended_contents)

    def test_config_file_does_not_exist(self):
        self.writer.update_config({'foo': 'value'}, self.config_filename)
        with open(self.config_filename, 'r') as f:
            new_contents = f.read()
        self.assertEqual(new_contents, '[default]\nfoo = value\n')

    @skip_if_windows("Test not valid on windows.")
    def test_permissions_on_new_file(self):
        self.writer.update_config({'foo': 'value'}, self.config_filename)
        with open(self.config_filename, 'r') as f:
            f.read()
        self.assertEqual(os.stat(self.config_filename).st_mode & 0xFFF, 0o600)

    def test_update_config_with_comments(self):
        original = (
            '[default]\n'
            '#foo = 1\n'
            'bar = 1\n'
        )
        self.assert_update_config(
            original, {'foo': 'newvalue'},
            '[default]\n'
            '#foo = 1\n'
            'bar = 1\n'
            'foo = newvalue\n'
        )

    def test_update_config_with_commented_section(self):
        original = (
            '#[default]\n'
            '[default]\n'
            '#foo = 1\n'
            'bar = 1\n'
        )
        self.assert_update_config(
            original, {'foo': 'newvalue'},
            '#[default]\n'
            '[default]\n'
            '#foo = 1\n'
            'bar = 1\n'
            'foo = newvalue\n'
        )

    def test_spaces_around_key_names(self):
        original = (
            '[default]\n'
            'foo = 1\n'
            'bar = 1\n'
        )
        self.assert_update_config(
            original, {'foo': 'newvalue'},
            '[default]\n'
            'foo = newvalue\n'
            'bar = 1\n'
        )

    def test_unquoted_profile_name(self):
        original = (
            '[profile foobar]\n'
            'foo = 1\n'
            'bar = 1\n'
        )
        self.assert_update_config(
            original, {'foo': 'newvalue', '__section__': 'profile foobar'},
            '[profile foobar]\n'
            'foo = newvalue\n'
            'bar = 1\n'
        )

    def test_double_quoted_profile_name(self):
        original = (
            '[profile "foobar"]\n'
            'foo = 1\n'
            'bar = 1\n'
        )
        self.assert_update_config(
            original, {'foo': 'newvalue', '__section__': 'profile foobar'},
            '[profile "foobar"]\n'
            'foo = newvalue\n'
            'bar = 1\n'
        )

    def test_profile_with_multiple_spaces(self):
        original = (
            '[profile "two  spaces"]\n'
            'foo = 1\n'
            'bar = 1\n'
        )
        self.assert_update_config(
            original, {
                'foo': 'newvalue', '__section__': 'profile two  spaces'},
            '[profile "two  spaces"]\n'
            'foo = newvalue\n'
            'bar = 1\n'
        )

    def test_nested_attributes_new_file(self):
        original = ''
        self.assert_update_config(
            original, {'__section__': 'default',
                       's3': {'signature_version': 's3v4'}},
            '[default]\n'
            's3 =\n'
            '    signature_version = s3v4\n')

    def test_add_to_nested_with_nested_in_the_middle(self):
        original = (
            '[default]\n'
            's3 =\n'
            '    other = foo\n'
            'ec2 = bar\n'
        )
        self.assert_update_config(
            original, {'__section__': 'default',
                       's3': {'signature_version': 'newval'}},
            '[default]\n'
            's3 =\n'
            '    other = foo\n'
            '    signature_version = newval\n'
            'ec2 = bar\n')

    def test_add_to_nested_with_nested_in_the_end(self):
        original = (
            '[default]\n'
            's3 =\n'
            '    other = foo\n'
        )
        self.assert_update_config(
            original, {'__section__': 'default',
                       's3': {'signature_version': 'newval'}},
            '[default]\n'
            's3 =\n'
            '    other = foo\n'
            '    signature_version = newval\n')

    def test_update_nested_attribute(self):
        original = (
            '[default]\n'
            's3 =\n'
            '    signature_version = originalval\n'
        )
        self.assert_update_config(
            original, {'__section__': 'default',
                       's3': {'signature_version': 'newval'}},
            '[default]\n'
            's3 =\n'
            '    signature_version = newval\n')

    def test_updated_nested_attribute_new_section(self):
        original = (
            '[default]\n'
            's3 =\n'
            '    other = foo\n'
            '[profile foo]\n'
            'foo = bar\n'
        )
        self.assert_update_config(
            original, {'__section__': 'default',
                       's3': {'signature_version': 'newval'}},
            '[default]\n'
            's3 =\n'
            '    other = foo\n'
            '    signature_version = newval\n'
            '[profile foo]\n'
            'foo = bar\n')

    def test_update_nested_attr_no_prior_nesting(self):
        original = (
            '[default]\n'
            'foo = bar\n'
            '[profile foo]\n'
            'foo = bar\n'
        )
        self.assert_update_config(
            original, {'__section__': 'default',
                       's3': {'signature_version': 'newval'}},
            '[default]\n'
            'foo = bar\n'
            's3 =\n'
            '    signature_version = newval\n'
            '[profile foo]\n'
            'foo = bar\n')

    def test_can_handle_empty_section(self):
        original = (
            '[default]\n'
        )
        self.assert_update_config(
            original, {'region': 'us-west-2', '__section__': 'default'},
            '[default]\n'
            'region = us-west-2\n'
<<<<<<< HEAD
=======
            '[preview]\n'
            'cloudfront = true\n'
        )

    def test_appends_newline_on_new_section(self):
        original = (
            '[preview]\n'
            'cloudfront = true'
        )
        self.assert_update_config(
            original, {'region': 'us-west-2', '__section__': 'new-section'},
            '[preview]\n'
            'cloudfront = true\n'
            '[new-section]\n'
            'region = us-west-2\n'
>>>>>>> 63225287
        )<|MERGE_RESOLUTION|>--- conflicted
+++ resolved
@@ -351,10 +351,6 @@
             original, {'region': 'us-west-2', '__section__': 'default'},
             '[default]\n'
             'region = us-west-2\n'
-<<<<<<< HEAD
-=======
-            '[preview]\n'
-            'cloudfront = true\n'
         )
 
     def test_appends_newline_on_new_section(self):
@@ -368,5 +364,4 @@
             'cloudfront = true\n'
             '[new-section]\n'
             'region = us-west-2\n'
->>>>>>> 63225287
         )