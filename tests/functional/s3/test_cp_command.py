--- conflicted
+++ resolved
@@ -434,7 +434,13 @@
              'SSEKMSKeyId': 'foo', 'ServerSideEncryption': 'aws:kms'}
         )
 
-<<<<<<< HEAD
+    def test_cannot_use_recursive_with_stream(self):
+        cmdline = '%s - s3://bucket/key.txt --recursive' % self.prefix
+        _, stderr, _ = self.run_cmd(cmdline, expected_rc=255)
+        self.assertIn(
+            'Streaming currently is only compatible with non-recursive cp '
+            'commands', stderr)
+
     def test_with_copy_acl_option(self):
         self.parsed_responses = [
             # HeadObject
@@ -454,13 +460,3 @@
         self.assertEqual(self.operations_called[1][0].name, 'CopyObject')
         self.assertEqual(self.operations_called[2][0].name, 'GetObjectAcl')
         self.assertEqual(self.operations_called[3][0].name, 'PutObjectAcl')
-
-
-=======
-    def test_cannot_use_recursive_with_stream(self):
-        cmdline = '%s - s3://bucket/key.txt --recursive' % self.prefix
-        _, stderr, _ = self.run_cmd(cmdline, expected_rc=255)
-        self.assertIn(
-            'Streaming currently is only compatible with non-recursive cp '
-            'commands', stderr)
->>>>>>> 529ea248
