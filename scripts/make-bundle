--- conflicted
+++ resolved
@@ -30,18 +30,7 @@
     ('setuptools-scm', '3.3.3'),
     ('wheel', '0.33.6'),
 ]
-<<<<<<< HEAD
-PIP_DOWNLOAD_ARGS = '--no-binary :all:'
-# The constraints file is used to lock the version of rsa needed
-# to be 3.4.2 until we can drop py27 support. This lets us ensure
-# we're distributing a copy that works on all supported platforms.
-CONSTRAINTS_FILE = os.path.join(
-    os.path.dirname(os.path.abspath(__file__)),
-    'assets', 'constraints-bundled.txt'
-)
-=======
 PIP_DOWNLOAD_ARGS = '--no-build-isolation --no-binary :all:'
->>>>>>> 6a712ef7
 
 
 class BadRCError(Exception):
