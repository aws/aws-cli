[wheel]
universal = 0

[metadata]
requires_dist =
<<<<<<< HEAD
        botocore==1.37.11
        docutils>=0.10,<0.22
=======
        botocore==1.37.13
        docutils>=0.10,<0.17
>>>>>>> fd5cc686
        s3transfer>=0.11.0,<0.12.0
        PyYAML>=3.10,<6.1
        colorama>=0.2.5,<0.4.7
        rsa>=3.1.2,<4.8

[check-manifest]
ignore =
    .github
    .github/*
    .coveragerc
    CHANGELOG.rst
    CONTRIBUTING.md
    CODE_OF_CONDUCT.md
    .travis.yml
    requirements*
    tox.ini
    .changes
    .changes/*
    tests
    tests/*
    scripts
    scripts/*
    doc
    doc/*<|MERGE_RESOLUTION|>--- conflicted
+++ resolved
@@ -3,13 +3,8 @@
 
 [metadata]
 requires_dist =
-<<<<<<< HEAD
-        botocore==1.37.11
+        botocore==1.37.13
         docutils>=0.10,<0.22
-=======
-        botocore==1.37.13
-        docutils>=0.10,<0.17
->>>>>>> fd5cc686
         s3transfer>=0.11.0,<0.12.0
         PyYAML>=3.10,<6.1
         colorama>=0.2.5,<0.4.7
