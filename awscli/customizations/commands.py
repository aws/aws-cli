--- conflicted
+++ resolved
@@ -347,13 +347,9 @@
         event_handler_class=None,
         base_remote_url=None,
     ):
-<<<<<<< HEAD
-        super(BasicHelp, self).__init__(
+        super().__init__(
             session, command_object, command_table, arg_table, base_remote_url
         )
-=======
-        super().__init__(session, command_object, command_table, arg_table)
->>>>>>> cb1cb1a5
         # This is defined in HelpCommand so we're matching the
         # casing here.
         if event_handler_class is None:
