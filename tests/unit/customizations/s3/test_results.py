--- conflicted
+++ resolved
@@ -10,12 +10,10 @@
 # distributed on an "AS IS" BASIS, WITHOUT WARRANTIES OR CONDITIONS OF
 # ANY KIND, either express or implied. See the License for the specific
 # language governing permissions and limitations under the License.
-<<<<<<< HEAD
+
+import time
+
 from botocore.exceptions import HTTPClientError
-=======
-import time
-
->>>>>>> 9f04b489
 from s3transfer.exceptions import CancelledError, FatalError
 
 from awscli.compat import StringIO, queue
