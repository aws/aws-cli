# Copyright 2014 Amazon.com, Inc. or its affiliates. All Rights Reserved.
#
# Licensed under the Apache License, Version 2.0 (the "License"). You
# may not use this file except in compliance with the License. A copy of
# the License is located at
#
#     http://aws.amazon.com/apache2.0/
#
# or in the "license" file accompanying this file. This file is
# distributed on an "AS IS" BASIS, WITHOUT WARRANTIES OR CONDITIONS OF
# ANY KIND, either express or implied. See the License for the specific
# language governing permissions and limitations under the License.

from tests.unit.customizations.emr import EMRBaseAWSCommandParamsTest as \
    BaseAWSCommandParamsTest


class TestModifyClusterAttributes(BaseAWSCommandParamsTest):
    prefix = 'emr modify-cluster-attributes'

    def test_visible_to_all(self):
        args = ' --cluster-id j-ABC123456 --visible-to-all-users'
        cmdline = self.prefix + args
        result = {'JobFlowIds': ['j-ABC123456'], 'VisibleToAllUsers': True}
        self.assert_params_for_cmd(cmdline, result)

    def test_no_visible_to_all(self):
        args = ' --cluster-id j-ABC123456 --no-visible-to-all-users'
        cmdline = self.prefix + args
        result = {'JobFlowIds': ['j-ABC123456'], 'VisibleToAllUsers': False}
        self.assert_params_for_cmd(cmdline, result)

    def test_termination_protected(self):
        args = ' --cluster-id j-ABC123456 --termination-protected'
        cmdline = self.prefix + args
        result = {'JobFlowIds': ['j-ABC123456'], 'TerminationProtected': True}
        self.assert_params_for_cmd(cmdline, result)

    def test_no_termination_protected(self):
        args = ' --cluster-id j-ABC123456 --no-termination-protected'
        cmdline = self.prefix + args
        result = {'JobFlowIds': ['j-ABC123456'], 'TerminationProtected': False}
        self.assert_params_for_cmd(cmdline, result)

    def test_no_auto_terminate(self):
        args = ' --cluster-id j-ABC123456 --no-auto-terminate'
        cmdline = self.prefix + args
        result = {'JobFlowIds': ['j-ABC123456'], 'KeepJobFlowAliveWhenNoSteps': True}
        self.assert_params_for_cmd(cmdline, result)

    def test_auto_terminate(self):
        args = ' --cluster-id j-ABC123456 --auto-terminate'
        cmdline = self.prefix + args
        result = {'JobFlowIds': ['j-ABC123456'], 'KeepJobFlowAliveWhenNoSteps': False}
        self.assert_params_for_cmd(cmdline, result)

    def test_visible_to_all_and_no_visible_to_all(self):
        args = ' --cluster-id j-ABC123456 --no-visible-to-all-users'\
               ' --visible-to-all-users'
        cmdline = self.prefix + args
        expected_error_msg = (
            '\naws: error: You cannot specify both --visible-to-all-users '
            'and --no-visible-to-all-users options together.\n')
        result = self.run_cmd(cmdline, 252)
        self.assertEqual(expected_error_msg, result[1])

    def test_temination_protected_and_no_termination_protected(self):
        args = ' --cluster-id j-ABC123456 --no-termination-protected'\
               ' --termination-protected'
        cmdline = self.prefix + args
        expected_error_msg = (
            '\naws: error: You cannot specify both --termination-protected '
            'and --no-termination-protected options together.\n')
        result = self.run_cmd(cmdline, 252)
        self.assertEqual(expected_error_msg, result[1])

    def test_auto_terminate_and_no_auto_terminate(self):
        args = ' --cluster-id j-ABC123456 --auto-terminate'\
               ' --no-auto-terminate'
        cmdline = self.prefix + args
        expected_error_msg = (
            '\naws: error: You cannot specify both --auto-terminate '
            'and --no-auto-terminate options together.\n')
        result = self.run_cmd(cmdline, 255)
        self.assertEqual(expected_error_msg, result[1])

    def test_termination_protected_and_visible_to_all(self):
        args = ' --cluster-id j-ABC123456 --termination-protected'\
               ' --visible-to-all-users'
        cmdline = self.prefix + args
        result_set_termination_protection = {
            'JobFlowIds': ['j-ABC123456'], 'TerminationProtected': True}
        result_set_visible_to_all_users = {
            'JobFlowIds': ['j-ABC123456'], 'VisibleToAllUsers': True}
        self.run_cmd(cmdline)
        self.assertDictEqual(
            self.operations_called[0][1], result_set_visible_to_all_users)
        self.assertDictEqual(
            self.operations_called[1][1], result_set_termination_protection)

    def test_termination_protected_and_no_visible_to_all(self):
        args = ' --cluster-id j-ABC123456 --termination-protected'\
               ' --no-visible-to-all-users'
        cmdline = self.prefix + args
        result_set_termination_protection = {
            'JobFlowIds': ['j-ABC123456'], 'TerminationProtected': True}
        result_set_visible_to_all_users = {
            'JobFlowIds': ['j-ABC123456'], 'VisibleToAllUsers': False}
        self.run_cmd(cmdline)
        self.assertDictEqual(
            self.operations_called[0][1], result_set_visible_to_all_users)
        self.assertDictEqual(
            self.operations_called[1][1], result_set_termination_protection)

    def test_at_least_one_option(self):
        args = ' --cluster-id j-ABC123456'
        cmdline = self.prefix + args
        expected_error_msg = (
            '\naws: error: Must specify one of the following boolean options: '
            '--visible-to-all-users|--no-visible-to-all-users, '
<<<<<<< HEAD
            '--termination-protected|--no-termination-protected.\n')
        result = self.run_cmd(cmdline, 252)
=======
            '--termination-protected|--no-termination-protected, '
            '--auto-terminate|--no-auto-terminate.\n')
        result = self.run_cmd(cmdline, 255)
>>>>>>> ad7226ad
        self.assertEqual(expected_error_msg, result[1])

if __name__ == "__main__":
    unittest.main()<|MERGE_RESOLUTION|>--- conflicted
+++ resolved
@@ -118,14 +118,9 @@
         expected_error_msg = (
             '\naws: error: Must specify one of the following boolean options: '
             '--visible-to-all-users|--no-visible-to-all-users, '
-<<<<<<< HEAD
-            '--termination-protected|--no-termination-protected.\n')
-        result = self.run_cmd(cmdline, 252)
-=======
             '--termination-protected|--no-termination-protected, '
             '--auto-terminate|--no-auto-terminate.\n')
         result = self.run_cmd(cmdline, 255)
->>>>>>> ad7226ad
         self.assertEqual(expected_error_msg, result[1])
 
 if __name__ == "__main__":
