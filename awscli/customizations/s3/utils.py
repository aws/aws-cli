# Copyright 2013 Amazon.com, Inc. or its affiliates. All Rights Reserved.
#
# Licensed under the Apache License, Version 2.0 (the "License"). You
# may not use this file except in compliance with the License. A copy of
# the License is located at
#
#     http://aws.amazon.com/apache2.0/
#
# or in the "license" file accompanying this file. This file is
# distributed on an "AS IS" BASIS, WITHOUT WARRANTIES OR CONDITIONS OF
# ANY KIND, either express or implied. See the License for the specific
# language governing permissions and limitations under the License.
import argparse
import logging
from datetime import datetime
import mimetypes
import errno
import os
import time
from collections import namedtuple, deque

from dateutil.parser import parse
from dateutil.tz import tzlocal, tzutc
from s3transfer.subscribers import BaseSubscriber

from awscli.compat import bytes_print
from awscli.compat import queue

LOGGER = logging.getLogger(__name__)
HUMANIZE_SUFFIXES = ('KiB', 'MiB', 'GiB', 'TiB', 'PiB', 'EiB')
EPOCH_TIME = datetime(1970, 1, 1, tzinfo=tzutc())
# Maximum object size allowed in S3.
# See: http://docs.aws.amazon.com/AmazonS3/latest/dev/qfacts.html
MAX_UPLOAD_SIZE = 5 * (1024 ** 4)
SIZE_SUFFIX = {
    'kb': 1024,
    'mb': 1024 ** 2,
    'gb': 1024 ** 3,
    'tb': 1024 ** 4,
    'kib': 1024,
    'mib': 1024 ** 2,
    'gib': 1024 ** 3,
    'tib': 1024 ** 4,
}


def human_readable_size(value):
    """Convert an size in bytes into a human readable format.

    For example::

        >>> human_readable_size(1)
        '1 Byte'
        >>> human_readable_size(10)
        '10 Bytes'
        >>> human_readable_size(1024)
        '1.0 KiB'
        >>> human_readable_size(1024 * 1024)
        '1.0 MiB'

    :param value: The size in bytes
    :return: The size in a human readable format based on base-2 units.

    """
    one_decimal_point = '%.1f'
    base = 1024
    bytes_int = float(value)

    if bytes_int == 1:
        return '1 Byte'
    elif bytes_int < base:
        return '%d Bytes' % bytes_int

    for i, suffix in enumerate(HUMANIZE_SUFFIXES):
        unit = base ** (i+2)
        if round((bytes_int / unit) * base) < base:
            return '%.1f %s' % ((base * bytes_int / unit), suffix)


def human_readable_to_bytes(value):
    """Converts a human readable size to bytes.

    :param value: A string such as "10MB".  If a suffix is not included,
        then the value is assumed to be an integer representing the size
        in bytes.
    :returns: The converted value in bytes as an integer

    """
    value = value.lower()
    if value[-2:] == 'ib':
        # Assume IEC suffix.
        suffix = value[-3:].lower()
    else:
        suffix = value[-2:].lower()
    has_size_identifier = (
        len(value) >= 2 and suffix in SIZE_SUFFIX)
    if not has_size_identifier:
        try:
            return int(value)
        except ValueError:
            raise ValueError("Invalid size value: %s" % value)
    else:
        multiplier = SIZE_SUFFIX[suffix]
        return int(value[:-len(suffix)]) * multiplier


class AppendFilter(argparse.Action):
    """
    This class is used as an action when parsing the parameters.
    Specifically it is used for actions corresponding to exclude
    and include filters.  What it does is that it appends a list
    consisting of the name of the parameter and its value onto
    a list containing these [parameter, value] lists.  In this
    case, the name of the parameter will either be --include or
    --exclude and the value will be the rule to apply.  This will
    format all of the rules inputted into the command line
    in a way compatible with the Filter class.  Note that rules that
    appear later in the command line take preferance over rulers that
    appear earlier.
    """
    def __call__(self, parser, namespace, values, option_string=None):
        filter_list = getattr(namespace, self.dest)
        if filter_list:
            filter_list.append([option_string, values[0]])
        else:
            filter_list = [[option_string, values[0]]]
        setattr(namespace, self.dest, filter_list)


class CreateDirectoryError(Exception):
    pass


class StablePriorityQueue(queue.Queue):
    """Priority queue that maintains FIFO order for same priority items.

    This class was written to handle the tasks created in
    awscli.customizations.s3.tasks, but it's possible to use this
    class outside of that context.  In order for this to be the case,
    the following conditions should be met:

        * Objects that are queued should have a PRIORITY attribute.
          This should be an integer value not to exceed the max_priority
          value passed into the ``__init__``.  Objects with lower
          priority numbers are retrieved before objects with higher
          priority numbers.
        * A relatively small max_priority should be chosen.  ``get()``
          calls are O(max_priority).

    Any object that does not have a ``PRIORITY`` attribute or whose
    priority exceeds ``max_priority`` will be queued at the highest
    (least important) priority available.

    """
    def __init__(self, maxsize=0, max_priority=20):
        queue.Queue.__init__(self, maxsize=maxsize)
        self.priorities = [deque([]) for i in range(max_priority + 1)]
        self.default_priority = max_priority

    def _qsize(self):
        size = 0
        for bucket in self.priorities:
            size += len(bucket)
        return size

    def _put(self, item):
        priority = min(getattr(item, 'PRIORITY', self.default_priority),
                        self.default_priority)
        self.priorities[priority].append(item)

    def _get(self):
        for bucket in self.priorities:
            if not bucket:
                continue
            return bucket.popleft()


def find_bucket_key(s3_path):
    """
    This is a helper function that given an s3 path such that the path is of
    the form: bucket/key
    It will return the bucket and the key represented by the s3 path
    """
    s3_components = s3_path.split('/')
    bucket = s3_components[0]
    s3_key = ""
    if len(s3_components) > 1:
        s3_key = '/'.join(s3_components[1:])
    return bucket, s3_key


def split_s3_bucket_key(s3_path):
    """Split s3 path into bucket and key prefix.

    This will also handle the s3:// prefix.

    :return: Tuple of ('bucketname', 'keyname')

    """
    if s3_path.startswith('s3://'):
        s3_path = s3_path[5:]
    return find_bucket_key(s3_path)


def get_file_stat(path):
    """
    This is a helper function that given a local path return the size of
    the file in bytes and time of last modification.
    """
    try:
        stats = os.stat(path)
    except IOError as e:
        raise ValueError('Could not retrieve file stat of "%s": %s' % (
            path, e))

    try:
        update_time = datetime.fromtimestamp(stats.st_mtime, tzlocal())
    except (ValueError, OSError, OverflowError):
        # Python's fromtimestamp raises value errors when the timestamp is out
        # of range of the platform's C localtime() function. This can cause
        # issues when syncing from systems with a wide range of valid
        # timestamps to systems with a lower range. Some systems support
        # 64-bit timestamps, for instance, while others only support 32-bit.
        # We don't want to fail in these cases, so instead we pass along none.
        update_time = None

    return stats.st_size, update_time


def find_dest_path_comp_key(files, src_path=None):
    """
    This is a helper function that determines the destination path and compare
    key given parameters received from the ``FileFormat`` class.
    """
    src = files['src']
    dest = files['dest']
    src_type = src['type']
    dest_type = dest['type']
    if src_path is None:
        src_path = src['path']

    sep_table = {'s3': '/', 'local': os.sep}

    if files['dir_op']:
        rel_path = src_path[len(src['path']):]
    else:
        rel_path = src_path.split(sep_table[src_type])[-1]
    compare_key = rel_path.replace(sep_table[src_type], '/')
    if files['use_src_name']:
        dest_path = dest['path']
        dest_path += rel_path.replace(sep_table[src_type],
                                      sep_table[dest_type])
    else:
        dest_path = dest['path']
    return dest_path, compare_key


def create_warning(path, error_message, skip_file=True):
    """
    This creates a ``PrintTask`` for whenever a warning is to be thrown.
    """
    print_string = "warning: "
    if skip_file:
        print_string = print_string + "Skipping file " + path + ". "
    print_string = print_string + error_message
    warning_message = WarningResult(message=print_string, error=False,
                                    warning=True)
    return warning_message


class StdoutBytesWriter(object):
    """
    This class acts as a file-like object that performs the bytes_print
    function on write.
    """
    def __init__(self, stdout=None):
        self._stdout = stdout

    def write(self, b):
        """
        Writes data to stdout as bytes.

        :param b: data to write
        """
        bytes_print(b, self._stdout)


def guess_content_type(filename):
    """Given a filename, guess it's content type.

    If the type cannot be guessed, a value of None is returned.
    """
    try:
        return mimetypes.guess_type(filename)[0]
    # This catches a bug in the mimetype libary where some MIME types
    # specifically on windows machines cause a UnicodeDecodeError
    # because the MIME type in the Windows registery has an encoding
    # that cannot be properly encoded using the default system encoding.
    # https://bugs.python.org/issue9291
    #
    # So instead of hard failing, just log the issue and fall back to the
    # default guessed content type of None.
    except UnicodeDecodeError:
        LOGGER.debug(
            'Unable to guess content type for %s due to '
            'UnicodeDecodeError: ', filename, exc_info=True
        )


def relative_path(filename, start=os.path.curdir):
    """Cross platform relative path of a filename.

    If no relative path can be calculated (i.e different
    drives on Windows), then instead of raising a ValueError,
    the absolute path is returned.

    """
    try:
        dirname, basename = os.path.split(filename)
        relative_dir = os.path.relpath(dirname, start)
        return os.path.join(relative_dir, basename)
    except ValueError:
        return os.path.abspath(filename)


def set_file_utime(filename, desired_time):
    """
    Set the utime of a file, and if it fails, raise a more explicit error.

    :param filename: the file to modify
    :param desired_time: the epoch timestamp to set for atime and mtime.
    :raises: SetFileUtimeError: if you do not have permission (errno 1)
    :raises: OSError: for all errors other than errno 1
    """
    try:
        os.utime(filename, (desired_time, desired_time))
    except OSError as e:
        # Only raise a more explicit exception when it is a permission issue.
        if e.errno != errno.EPERM:
            raise e
        raise SetFileUtimeError(
            ("The file was downloaded, but attempting to modify the "
             "utime of the file failed. Is the file owned by another user?"))


class SetFileUtimeError(Exception):
    pass


def _date_parser(date_string):
    return parse(date_string).astimezone(tzlocal())


class BucketLister(object):
    """List keys in a bucket."""
    def __init__(self, client, date_parser=_date_parser):
        self._client = client
        self._date_parser = date_parser

    def list_objects(self, bucket, prefix=None, page_size=None,
                     extra_args=None):
        kwargs = {'Bucket': bucket, 'PaginationConfig': {'PageSize': page_size}}
        if prefix is not None:
            kwargs['Prefix'] = prefix
        if extra_args is not None:
            kwargs.update(extra_args)

        paginator = self._client.get_paginator('list_objects')
        pages = paginator.paginate(**kwargs)
        for page in pages:
            contents = page.get('Contents', [])
            for content in contents:
                source_path = bucket + '/' + content['Key']
                content['LastModified'] = self._date_parser(
                    content['LastModified'])
                yield source_path, content


class PrintTask(namedtuple('PrintTask',
                          ['message', 'error', 'total_parts', 'warning'])):
    def __new__(cls, message, error=False, total_parts=None, warning=None):
        """
        :param message: An arbitrary string associated with the entry.   This
            can be used to communicate the result of the task.
        :param error: Boolean indicating a failure.
        :param total_parts: The total number of parts for multipart transfers.
        :param warning: Boolean indicating a warning
        """
        return super(PrintTask, cls).__new__(cls, message, error, total_parts,
                                             warning)

WarningResult = PrintTask


class RequestParamsMapper(object):
    """A utility class that maps CLI params to request params

    Each method in the class maps to a particular operation and will set
    the request parameters depending on the operation and CLI parameters
    provided. For each of the class's methods the parameters are as follows:

    :type request_params: dict
    :param request_params: A dictionary to be filled out with the appropriate
        parameters for the specified client operation using the current CLI
        parameters

    :type cli_params: dict
    :param cli_params: A dictionary of the current CLI params that will be
        used to generate the request parameters for the specified operation

    For example, take the mapping of request parameters for PutObject::

        >>> cli_request_params = {'sse': 'AES256', 'storage_class': 'GLACIER'}
        >>> request_params = {}
        >>> RequestParamsMapper.map_put_object_params(
                request_params, cli_request_params)
        >>> print(request_params)
        {'StorageClass': 'GLACIER', 'ServerSideEncryption': 'AES256'}

    Note that existing parameters in ``request_params`` will be overriden if
    a parameter in ``cli_params`` maps to the existing parameter.
    """
    @classmethod
    def map_put_object_params(cls, request_params, cli_params):
        """Map CLI params to PutObject request params"""
        cls._set_general_object_params(request_params, cli_params)
        cls._set_metadata_params(request_params, cli_params)
        cls._set_tagging_param(request_params, cli_params)
        cls._set_sse_request_params(request_params, cli_params)
        cls._set_sse_c_request_params(request_params, cli_params)
        cls._set_request_payer_param(request_params, cli_params)

    @classmethod
    def map_get_object_params(cls, request_params, cli_params):
        """Map CLI params to GetObject request params"""
        cls._set_sse_c_request_params(request_params, cli_params)
        cls._set_request_payer_param(request_params, cli_params)

    @classmethod
    def map_copy_object_params(cls, request_params, cli_params):
        """Map CLI params to CopyObject request params"""
        cls._set_general_object_params(request_params, cli_params)
        cls._set_metadata_directive_param(request_params, cli_params)
        cls._set_metadata_params(request_params, cli_params)
        cls._auto_populate_metadata_directive(request_params)
        cls._set_tagging_directive_param(request_params, cli_params)
        cls._set_tagging_param(request_params, cli_params)
        cls._auto_populate_tagging_directive(request_params)
        cls._set_sse_request_params(request_params, cli_params)
        cls._set_sse_c_and_copy_source_request_params(
            request_params, cli_params)
        cls._set_request_payer_param(request_params, cli_params)

    @classmethod
    def map_head_object_params(cls, request_params, cli_params):
        """Map CLI params to HeadObject request params"""
        cls._set_sse_c_request_params(request_params, cli_params)
        cls._set_request_payer_param(request_params, cli_params)

    @classmethod
    def map_create_multipart_upload_params(cls, request_params, cli_params):
        """Map CLI params to CreateMultipartUpload request params"""
        cls._set_general_object_params(request_params, cli_params)
        cls._set_sse_request_params(request_params, cli_params)
        cls._set_sse_c_request_params(request_params, cli_params)
        cls._set_metadata_params(request_params, cli_params)
<<<<<<< HEAD
        cls._set_tagging_param(request_params, cli_params)
=======
        cls._set_request_payer_param(request_params, cli_params)
>>>>>>> 65fc91ac

    @classmethod
    def map_upload_part_params(cls, request_params, cli_params):
        """Map CLI params to UploadPart request params"""
        cls._set_sse_c_request_params(request_params, cli_params)
        cls._set_request_payer_param(request_params, cli_params)

    @classmethod
    def map_upload_part_copy_params(cls, request_params, cli_params):
        """Map CLI params to UploadPartCopy request params"""
        cls._set_sse_c_and_copy_source_request_params(
            request_params, cli_params)
        cls._set_request_payer_param(request_params, cli_params)

    @classmethod
    def map_delete_object_params(cls, request_params, cli_params):
        cls._set_request_payer_param(request_params, cli_params)

    @classmethod
    def map_list_objects_params(cls, request_params, cli_params):
        cls._set_request_payer_param(request_params, cli_params)

    @classmethod
    def _set_request_payer_param(cls, request_params, cli_params):
        if cli_params.get('request_payer'):
            request_params['RequestPayer'] = cli_params['request_payer']

    @classmethod
    def _set_general_object_params(cls, request_params, cli_params):
        # Parameters set in this method should be applicable to the following
        # operations involving objects: PutObject, CopyObject, and
        # CreateMultipartUpload.
        general_param_translation = {
            'acl': 'ACL',
            'storage_class': 'StorageClass',
            'website_redirect': 'WebsiteRedirectLocation',
            'content_type': 'ContentType',
            'cache_control': 'CacheControl',
            'content_disposition': 'ContentDisposition',
            'content_encoding': 'ContentEncoding',
            'content_language': 'ContentLanguage',
            'expires': 'Expires'
        }
        for cli_param_name in general_param_translation:
            if cli_params.get(cli_param_name):
                request_param_name = general_param_translation[cli_param_name]
                request_params[request_param_name] = cli_params[cli_param_name]
        cls._set_grant_params(request_params, cli_params)

    @classmethod
    def _set_grant_params(cls, request_params, cli_params):
        if cli_params.get('grants'):
            for grant in cli_params['grants']:
                try:
                    permission, grantee = grant.split('=', 1)
                except ValueError:
                    raise ValueError('grants should be of the form '
                                     'permission=principal')
                request_params[cls._permission_to_param(permission)] = grantee

    @classmethod
    def _permission_to_param(cls, permission):
        if permission == 'read':
            return 'GrantRead'
        if permission == 'full':
            return 'GrantFullControl'
        if permission == 'readacl':
            return 'GrantReadACP'
        if permission == 'writeacl':
            return 'GrantWriteACP'
        raise ValueError('permission must be one of: '
                         'read|readacl|writeacl|full')

    @classmethod
    def _set_metadata_params(cls, request_params, cli_params):
        if cli_params.get('metadata'):
            request_params['Metadata'] = cli_params['metadata']

    @classmethod
    def _auto_populate_metadata_directive(cls, request_params):
        if request_params.get('Metadata') and \
                not request_params.get('MetadataDirective'):
            request_params['MetadataDirective'] = 'REPLACE'

    @classmethod
    def _set_metadata_directive_param(cls, request_params, cli_params):
        if cli_params.get('metadata_directive'):
            request_params['MetadataDirective'] = cli_params[
                'metadata_directive']

    @classmethod
    def _set_tagging_param(cls, request_params, cli_params):
        if cli_params.get('tagging'):
            request_params['Tagging'] = cli_params['tagging']

    @classmethod
    def _auto_populate_tagging_directive(cls, request_params):
        if request_params.get('Tagging') and \
                not request_params.get('TaggingDirective'):
            request_params['TaggingDirective'] = 'COPY'

    @classmethod
    def _set_tagging_directive_param(cls, request_params, cli_params):
        if cli_params.get('tagging_directive'):
            request_params['TaggingDirective'] = cli_params['tagging_directive']

    @classmethod
    def _set_sse_request_params(cls, request_params, cli_params):
        if cli_params.get('sse'):
            request_params['ServerSideEncryption'] = cli_params['sse']
        if  cli_params.get('sse_kms_key_id'):
            request_params['SSEKMSKeyId'] = cli_params['sse_kms_key_id']

    @classmethod
    def _set_sse_c_request_params(cls, request_params, cli_params):
        if cli_params.get('sse_c'):
            request_params['SSECustomerAlgorithm'] = cli_params['sse_c']
            request_params['SSECustomerKey'] = cli_params['sse_c_key']

    @classmethod
    def _set_sse_c_copy_source_request_params(cls, request_params, cli_params):
        if cli_params.get('sse_c_copy_source'):
            request_params['CopySourceSSECustomerAlgorithm'] = cli_params[
                'sse_c_copy_source']
            request_params['CopySourceSSECustomerKey'] = cli_params[
                'sse_c_copy_source_key']

    @classmethod
    def _set_sse_c_and_copy_source_request_params(cls, request_params,
                                                  cli_params):
        cls._set_sse_c_request_params(request_params, cli_params)
        cls._set_sse_c_copy_source_request_params(request_params, cli_params)


class ProvideSizeSubscriber(BaseSubscriber):
    """
    A subscriber which provides the transfer size before it's queued.
    """
    def __init__(self, size):
        self.size = size

    def on_queued(self, future, **kwargs):
        future.meta.provide_transfer_size(self.size)


# TODO: Eventually port this down to the BaseSubscriber or a new subscriber
# class in s3transfer. The functionality is very convenient but may need
# some further design decisions to make it a feature in s3transfer.
class OnDoneFilteredSubscriber(BaseSubscriber):
    """Subscriber that differentiates between successes and failures

    It is really a convenience class so developers do not have to have
    to constantly remember to have a general try/except around future.result()
    """
    def on_done(self, future, **kwargs):
        future_exception = None
        try:

            future.result()
        except Exception as e:
            future_exception = e
        # If the result propogates an error, call the on_failure
        # method instead.
        if future_exception:
            self._on_failure(future, future_exception)
        else:
            self._on_success(future)

    def _on_success(self, future):
        pass

    def _on_failure(self, future, e):
        pass


class DeleteSourceSubscriber(OnDoneFilteredSubscriber):
    """A subscriber which deletes the source of the transfer."""
    def _on_success(self, future):
        try:
            self._delete_source(future)
        except Exception as e:
            future.set_exception(e)

    def _delete_source(self, future):
        raise NotImplementedError('_delete_source()')


class DeleteSourceObjectSubscriber(DeleteSourceSubscriber):
    """A subscriber which deletes an object."""
    def __init__(self, client):
        self._client = client

    def _get_bucket(self, call_args):
        return call_args.bucket

    def _get_key(self, call_args):
        return call_args.key

    def _delete_source(self, future):
        call_args = future.meta.call_args
        delete_object_kwargs = {
            'Bucket': self._get_bucket(call_args),
            'Key': self._get_key(call_args)
        }
        if call_args.extra_args.get('RequestPayer'):
            delete_object_kwargs['RequestPayer'] = call_args.extra_args[
                'RequestPayer']
        self._client.delete_object(**delete_object_kwargs)


class DeleteCopySourceObjectSubscriber(DeleteSourceObjectSubscriber):
    """A subscriber which deletes the copy source."""
    def _get_bucket(self, call_args):
        return call_args.copy_source['Bucket']

    def _get_key(self, call_args):
        return call_args.copy_source['Key']


class DeleteSourceFileSubscriber(DeleteSourceSubscriber):
    """A subscriber which deletes a file."""
    def _delete_source(self, future):
        os.remove(future.meta.call_args.fileobj)


class BaseProvideContentTypeSubscriber(BaseSubscriber):
    """A subscriber that provides content type when creating s3 objects"""

    def on_queued(self, future, **kwargs):
        guessed_type = guess_content_type(self._get_filename(future))
        if guessed_type is not None:
            future.meta.call_args.extra_args['ContentType'] = guessed_type

    def _get_filename(self, future):
        raise NotImplementedError('_get_filename()')


class ProvideUploadContentTypeSubscriber(BaseProvideContentTypeSubscriber):
    def _get_filename(self, future):
        return future.meta.call_args.fileobj


class ProvideCopyContentTypeSubscriber(BaseProvideContentTypeSubscriber):
    def _get_filename(self, future):
        return future.meta.call_args.copy_source['Key']


class ProvideLastModifiedTimeSubscriber(OnDoneFilteredSubscriber):
    """Sets utime for a downloaded file"""
    def __init__(self, last_modified_time, result_queue):
        self._last_modified_time = last_modified_time
        self._result_queue = result_queue

    def _on_success(self, future, **kwargs):
        filename = future.meta.call_args.fileobj
        try:
            last_update_tuple = self._last_modified_time.timetuple()
            mod_timestamp = time.mktime(last_update_tuple)
            set_file_utime(filename, int(mod_timestamp))
        except Exception as e:
            warning_message = (
                'Successfully Downloaded %s but was unable to update the '
                'last modified time. %s' % (filename, e))
            self._result_queue.put(create_warning(filename, warning_message))


class DirectoryCreatorSubscriber(BaseSubscriber):
    """Creates a directory to download if it does not exist"""
    def on_queued(self, future, **kwargs):
        d = os.path.dirname(future.meta.call_args.fileobj)
        try:
            if not os.path.exists(d):
                os.makedirs(d)
        except OSError as e:
            if not e.errno == errno.EEXIST:
                raise CreateDirectoryError(
                    "Could not create directory %s: %s" % (d, e))


class NonSeekableStream(object):
    """Wrap a file like object as a non seekable stream.

    This class is used to wrap an existing file like object
    such that it only has a ``.read()`` method.

    There are some file like objects that aren't truly seekable
    but appear to be.  For example, on windows, sys.stdin has
    a ``seek()`` method, and calling ``seek(0)`` even appears
    to work.  However, subsequent ``.read()`` calls will just
    return an empty string.

    Consumers of these file like object have no way of knowing
    if these files are truly seekable or not, so this class
    can be used to force non-seekable behavior when you know
    for certain that a fileobj is non seekable.

    """
    def __init__(self, fileobj):
        self._fileobj = fileobj

    def read(self, amt=None):
        if amt is None:
            return self._fileobj.read()
        else:
            return self._fileobj.read(amt)<|MERGE_RESOLUTION|>--- conflicted
+++ resolved
@@ -464,11 +464,8 @@
         cls._set_sse_request_params(request_params, cli_params)
         cls._set_sse_c_request_params(request_params, cli_params)
         cls._set_metadata_params(request_params, cli_params)
-<<<<<<< HEAD
         cls._set_tagging_param(request_params, cli_params)
-=======
-        cls._set_request_payer_param(request_params, cli_params)
->>>>>>> 65fc91ac
+        cls._set_request_payer_param(request_params, cli_params)
 
     @classmethod
     def map_upload_part_params(cls, request_params, cli_params):
