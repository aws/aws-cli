--- conflicted
+++ resolved
@@ -541,33 +541,6 @@
         with self.assertRaises(exceptions.InvalidChecksumConfigError):
             self.call_get_client_args()
 
-<<<<<<< HEAD
-    def test_inject_host_prefix_default_client_config(self):
-        input_config = Config()
-        client_args = self.call_get_client_args(client_config=input_config)
-        config = client_args["client_config"]
-        self.assertEqual(config.inject_host_prefix, True)
-
-    def test_disable_host_prefix_injection_config_store(self):
-        self.config_store.set_config_variable(
-            "disable_host_prefix_injection",
-            True,
-        )
-        config = self.call_get_client_args()['client_config']
-        self.assertEqual(config.inject_host_prefix, False)
-
-    def test_inject_host_prefix_client_config_overrides_config_store(
-        self,
-    ):
-        self.config_store.set_config_variable(
-            "disable_host_prefix_injection",
-            False,
-        )
-        input_config = Config(inject_host_prefix=False)
-        client_args = self.call_get_client_args(client_config=input_config)
-        config = client_args['client_config']
-        self.assertEqual(config.inject_host_prefix, False)
-=======
     def test_protocol_resolution_without_protocols_trait(self):
         del self.service_model.protocols
         del self.service_model.metadata['protocols']
@@ -586,7 +559,32 @@
             UnsupportedServiceProtocolsError, self.service_model.service_name
         ):
             self.call_compute_client_args()
->>>>>>> 347acb95
+
+    def test_inject_host_prefix_default_client_config(self):
+        input_config = Config()
+        client_args = self.call_get_client_args(client_config=input_config)
+        config = client_args["client_config"]
+        self.assertEqual(config.inject_host_prefix, True)
+
+    def test_disable_host_prefix_injection_config_store(self):
+        self.config_store.set_config_variable(
+            "disable_host_prefix_injection",
+            True,
+        )
+        config = self.call_get_client_args()['client_config']
+        self.assertEqual(config.inject_host_prefix, False)
+
+    def test_inject_host_prefix_client_config_overrides_config_store(
+        self,
+    ):
+        self.config_store.set_config_variable(
+            "disable_host_prefix_injection",
+            False,
+        )
+        input_config = Config(inject_host_prefix=False)
+        client_args = self.call_get_client_args(client_config=input_config)
+        config = client_args['client_config']
+        self.assertEqual(config.inject_host_prefix, False)
 
 
 class TestEndpointResolverBuiltins(unittest.TestCase):
