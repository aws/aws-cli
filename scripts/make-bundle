--- conflicted
+++ resolved
@@ -89,22 +89,6 @@
 
 
 def download_cli_deps(scratch_dir):
-<<<<<<< HEAD
-    # As far as i can tell this is a bug in pip.
-    # Running 'pip install -d . ~/clidir' does not work.
-    # Running 'pip install -d foo ~/clidir' results
-    # in python consuming 100% CPU.
-    # This problem is surprisingly hard, specifically that
-    # of downloading all the dependent python packages of
-    # the awscli as tarballs.
-    # So here's what we do.
-    # Step one create a virtualenv.
-    venv_dir = tempfile.mkdtemp()
-    run('virtualenv %s' % venv_dir)
-    pip = os.path.join(venv_dir, 'bin', 'pip')
-    assert os.path.isfile(pip)
-=======
->>>>>>> 8c18868f
     awscli_dir = os.path.dirname(
         os.path.dirname(os.path.abspath(__file__)))
     with cd(scratch_dir):
