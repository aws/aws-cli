# Copyright 2018 Amazon.com, Inc. or its affiliates. All Rights Reserved.
#
# Licensed under the Apache License, Version 2.0 (the "License"). You
# may not use this file except in compliance with the License. A copy of
# the License is located at
#
#     http://aws.amazon.com/apache2.0/
#
# or in the "license" file accompanying this file. This file is
# distributed on an "AS IS" BASIS, WITHOUT WARRANTIES OR CONDITIONS OF
# ANY KIND, either express or implied. See the License for the specific
# language governing permissions and limitations under the License.
import copy

from awscli.arguments import CustomArgument, CLIArgument
<<<<<<< HEAD
from awscli.customizations.exceptions import ParamValidationError
=======
from awscli.customizations.binaryhoist import (
    BinaryBlobArgumentHoister,
    ArgumentParameters,
)
>>>>>>> 77e4a306

FILE_DOCSTRING = (
    "<p>The path to the file of the code you are uploading. "
    "Example: fileb://data.csv</p>"
)
FILE_ERRORSTRING = (
    "File cannot be provided as part of the "
    "'--terminology-data' argument. Please use the "
    "'--data-file' option instead to specify a "
    "file."
)

DOCUMENT_DOCSTRING = (
    "<p>The path to a file of the content you are uploading "
    "Example: fileb://data.txt</p>"
)
DOCUMENT_ERRORSTRING = (
    "Content cannot be provided as a part of the "
    "'--document' argument. Please use the '--document-content' option instead "
    "to specify a file."
)


def register_translate_import_terminology(cli):
    cli.register(
        "building-argument-table.translate.import-terminology",
        BinaryBlobArgumentHoister(
            new_argument=ArgumentParameters(
                name="data-file",
                help_text=FILE_DOCSTRING,
                required=True,
            ),
            original_argument=ArgumentParameters(
                name="terminology-data",
                member="File",
                required=False,
            ),
            error_if_original_used=FILE_ERRORSTRING,
        ),
    ),

<<<<<<< HEAD
class TerminologyDataArgument(CLIArgument):
    def add_to_params(self, parameters, value):
        if value is None:
            return
        unpacked = self._unpack_argument(value)
        if 'File' in unpacked:
            raise ParamValidationError(
                "File cannot be provided as part of the '--terminology-data' "
                "argument. Please use the '--data-file' option instead to "
                "specify a file."
            )
        if parameters.get('TerminologyData'):
            parameters['TerminologyData'].update(unpacked)
        else:
            parameters['TerminologyData'] = unpacked
=======
    cli.register(
        "building-argument-table.translate.translate-document",
        BinaryBlobArgumentHoister(
            new_argument=ArgumentParameters(
                name="document-content",
                help_text=DOCUMENT_DOCSTRING,
                required=True,
            ),
            original_argument=ArgumentParameters(
                name="document",
                member="Content",
                required=True,
            ),
            error_if_original_used=DOCUMENT_ERRORSTRING,
        ),
    )
>>>>>>> 77e4a306
<|MERGE_RESOLUTION|>--- conflicted
+++ resolved
@@ -13,14 +13,10 @@
 import copy
 
 from awscli.arguments import CustomArgument, CLIArgument
-<<<<<<< HEAD
-from awscli.customizations.exceptions import ParamValidationError
-=======
 from awscli.customizations.binaryhoist import (
     BinaryBlobArgumentHoister,
     ArgumentParameters,
 )
->>>>>>> 77e4a306
 
 FILE_DOCSTRING = (
     "<p>The path to the file of the code you are uploading. "
@@ -62,23 +58,6 @@
         ),
     ),
 
-<<<<<<< HEAD
-class TerminologyDataArgument(CLIArgument):
-    def add_to_params(self, parameters, value):
-        if value is None:
-            return
-        unpacked = self._unpack_argument(value)
-        if 'File' in unpacked:
-            raise ParamValidationError(
-                "File cannot be provided as part of the '--terminology-data' "
-                "argument. Please use the '--data-file' option instead to "
-                "specify a file."
-            )
-        if parameters.get('TerminologyData'):
-            parameters['TerminologyData'].update(unpacked)
-        else:
-            parameters['TerminologyData'] = unpacked
-=======
     cli.register(
         "building-argument-table.translate.translate-document",
         BinaryBlobArgumentHoister(
@@ -94,5 +73,4 @@
             ),
             error_if_original_used=DOCUMENT_ERRORSTRING,
         ),
-    )
->>>>>>> 77e4a306
+    )