# Copyright 2018 Amazon.com, Inc. or its affiliates. All Rights Reserved.
#
# Licensed under the Apache License, Version 2.0 (the "License"). You
# may not use this file except in compliance with the License. A copy of
# the License is located at
#
# http://aws.amazon.com/apache2.0/
#
# or in the "license" file accompanying this file. This file is
# distributed on an "AS IS" BASIS, WITHOUT WARRANTIES OR CONDITIONS OF
# ANY KIND, either express or implied. See the License for the specific
# language governing permissions and limitations under the License.

import errno
import os

import ruamel.yaml as yaml
from botocore.compat import OrderedDict

from awscli.compat import compat_open
from awscli.customizations.eks.exceptions import EKSError
from awscli.customizations.eks.ordered_yaml import (
    ordered_yaml_load,
    ordered_yaml_dump
)


class KubeconfigError(EKSError):
    """ Base class for all kubeconfig errors."""


class KubeconfigCorruptedError(KubeconfigError):
    """ Raised when a kubeconfig cannot be parsed."""


class KubeconfigInaccessableError(KubeconfigError):
    """ Raised when a kubeconfig cannot be opened for read/writing."""


def _get_new_kubeconfig_content():
    return OrderedDict([
        ("apiVersion", "v1"),
        ("clusters", []),
        ("contexts", []),
        ("current-context", ""),
        ("kind", "Config"),
        ("preferences", OrderedDict()),
        ("users", [])
    ])


class Kubeconfig(object):
    def __init__(self, path, content=None):
        self.path = path
        if content is None:
            content = _get_new_kubeconfig_content()
        self.content = content

    def dump_content(self):
        """ Return the stored content in yaml format. """
        return ordered_yaml_dump(self.content)

    def has_cluster(self, name):
        """
        Return true if this kubeconfig contains an entry
        For the passed cluster name.
        """
        if self.content.get('clusters') is None:
            return False
        return name in [cluster['name']
                        for cluster in self.content['clusters'] if 'name' in cluster]


class KubeconfigValidator(object):
    def __init__(self):
        # Validation_content is an empty Kubeconfig
        # It is used as a way to know what types different entries should be
        self._validation_content = Kubeconfig(None, None).content

    def validate_config(self, config):
        """
        Raises KubeconfigCorruptedError if the passed content is invalid

        :param config: The config to validate
        :type config: Kubeconfig
        """
        if not isinstance(config, Kubeconfig):
            raise KubeconfigCorruptedError("Internal error: "
                                           f"Not a {Kubeconfig}.")
        self._validate_config_types(config)
        self._validate_list_entry_types(config)

    def _validate_config_types(self, config):
        """
        Raises KubeconfigCorruptedError if any of the entries in config
        are the wrong type

        :param config: The config to validate
        :type config: Kubeconfig
        """
        if not isinstance(config.content, dict):
            raise KubeconfigCorruptedError(f"Content not a {dict}.")
        for key, value in self._validation_content.items():
            if (key in config.content and
                    config.content[key] is not None and
                    not isinstance(config.content[key], type(value))):
                raise KubeconfigCorruptedError(
                    f"{key} is wrong type: {type(config.content[key])} "
                    f"(Should be {type(value)})"
                )

    def _validate_list_entry_types(self, config):
        """
        Raises KubeconfigCorruptedError if any lists in config contain objects
        which are not dictionaries

        :param config: The config to validate
        :type config: Kubeconfig
        """
        for key, value in self._validation_content.items():
            if (key in config.content and
                    type(config.content[key]) == list):
                for element in config.content[key]:
                    if not isinstance(element, OrderedDict):
                        raise KubeconfigCorruptedError(
                            f"Entry in {key} not a {dict}. ")


class KubeconfigLoader(object):
    def __init__(self, validator = None):
        if validator is None:
            validator=KubeconfigValidator()
        self._validator=validator

    def load_kubeconfig(self, path):
        """
        Loads the kubeconfig found at the given path.
        If no file is found at the given path,
        Generate a new kubeconfig to write back.
        If the kubeconfig is valid, loads the content from it.
        If the kubeconfig is invalid, throw the relevant exception.

        :param path: The path to load a kubeconfig from
        :type path: string

        :raises KubeconfigInaccessableError: if the kubeconfig can't be opened
        :raises KubeconfigCorruptedError: if the kubeconfig is invalid

        :return: The loaded kubeconfig
        :rtype: Kubeconfig
        """
        try:
<<<<<<< HEAD
            with compat_open(path, "r") as stream:
                loaded_content = ordered_yaml_load(stream)
=======
            with open(path, "r") as stream:
                loaded_content=ordered_yaml_load(stream)
>>>>>>> 1f6b68f3
        except IOError as e:
            if e.errno == errno.ENOENT:
                loaded_content=None
            else:
                raise KubeconfigInaccessableError(
                    f"Can't open kubeconfig for reading: {e}")
        except yaml.YAMLError as e:
            raise KubeconfigCorruptedError(
                f"YamlError while loading kubeconfig: {e}")

        loaded_config=Kubeconfig(path, loaded_content)
        self._validator.validate_config(loaded_config)

        return loaded_config


class KubeconfigWriter(object):
    def write_kubeconfig(self, config):
        """
        Write config to disk.
        OK if the file doesn't exist.

        :param config: The kubeconfig to write
        :type config: Kubeconfig

        :raises KubeconfigInaccessableError: if the kubeconfig
        can't be opened for writing
        """
        directory=os.path.dirname(config.path)

        try:
            os.makedirs(directory)
        except OSError as e:
            if e.errno != errno.EEXIST:
                raise KubeconfigInaccessableError(
                    f"Can't create directory for writing: {e}")
        try:
            with compat_open(
                    config.path, "w+", access_permissions=0o600) as stream:
                ordered_yaml_dump(config.content, stream)
        except IOError as e:
            raise KubeconfigInaccessableError(
                f"Can't open kubeconfig for writing: {e}")


class KubeconfigAppender(object):
    def insert_entry(self, config, key, new_entry):
        """
        Insert entry into the entries list at content[key]
        Overwrite an existing entry if they share the same name

        :param config: The kubeconfig to insert an entry into
        :type config: Kubeconfig
        """
        entries=self._setdefault_existing_entries(config, key)
        same_name_index=self._index_same_name(entries, new_entry)
        if same_name_index is None:
            entries.append(new_entry)
        else:
            entries[same_name_index]=new_entry
        return config

    def _setdefault_existing_entries(self, config, key):
        config.content[key]=config.content.get(key) or []
        entries=config.content[key]
        if not isinstance(entries, list):
            raise KubeconfigError(f"Tried to insert into {key}, "
                                  f"which is a {type(entries)} "
                                  f"not a {list}")
        return entries

    def _index_same_name(self, entries, new_entry):
        if "name" in new_entry:
            name_to_search=new_entry["name"]
            for i, entry in enumerate(entries):
                if "name" in entry and entry["name"] == name_to_search:
                    return i
        return None

    def _make_context(self, cluster, user, alias = None):
        """ Generate a context to associate cluster and user with a given alias."""
        return OrderedDict([
            ("context", OrderedDict([
                ("cluster", cluster["name"]),
                ("user", user["name"])
            ])),
            ("name", alias or user["name"])
        ])

    def insert_cluster_user_pair(self, config, cluster, user, alias = None):
        """
        Insert the passed cluster entry and user entry,
        then make a context to associate them
        and set current-context to be the new context.
        Returns the new context

        :param config: the Kubeconfig to insert the pair into
        :type config: Kubeconfig

        :param cluster: the cluster entry
        :type cluster: OrderedDict

        :param user: the user entry
        :type user: OrderedDict

        :param alias: the alias for the context; defaults top user entry name
        :type context: str

        :return: The generated context
        :rtype: OrderedDict
        """
        context=self._make_context(cluster, user, alias = alias)
        self.insert_entry(config, "clusters", cluster)
        self.insert_entry(config, "users", user)
        self.insert_entry(config, "contexts", context)

        config.content["current-context"]=context["name"]

        return context<|MERGE_RESOLUTION|>--- conflicted
+++ resolved
@@ -150,13 +150,8 @@
         :rtype: Kubeconfig
         """
         try:
-<<<<<<< HEAD
             with compat_open(path, "r") as stream:
                 loaded_content = ordered_yaml_load(stream)
-=======
-            with open(path, "r") as stream:
-                loaded_content=ordered_yaml_load(stream)
->>>>>>> 1f6b68f3
         except IOError as e:
             if e.errno == errno.ENOENT:
                 loaded_content=None
