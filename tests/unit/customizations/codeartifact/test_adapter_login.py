--- conflicted
+++ resolved
@@ -7,17 +7,10 @@
 from dateutil.tz import tzlocal, tzutc
 from dateutil.relativedelta import relativedelta
 
-<<<<<<< HEAD
 from configparser import RawConfigParser
 from urllib.parse import urlsplit
 
-from awscli.testutils import unittest, mock, FileCreator
-=======
-from awscli.testutils import (
-    unittest, mock, skip_if_windows, FileCreator
-)
-from awscli.compat import urlparse, RawConfigParser
->>>>>>> fc86f8b6
+from awscli.testutils import unittest, mock, FileCreator, skip_if_windows
 from awscli.customizations.codeartifact.login import (
     BaseLogin, NuGetLogin, DotNetLogin, NpmLogin, PipLogin, TwineLogin,
     get_relative_expiration_time
@@ -253,7 +246,7 @@
         self.subprocess_utils.check_output.return_value = \
             self._NUGET_SOURCES_LIST_RESPONSE_BACKTRACKING
         signal.signal(
-            signal.SIGALRM, 
+            signal.SIGALRM,
             lambda signum, frame: handle_timeout(signum, frame, self.id()))
         signal.alarm(10)
         self.test_subject.login()
