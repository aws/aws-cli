--- conflicted
+++ resolved
@@ -602,7 +602,6 @@
 
         for command in self.commands:
             expected_calls.append(mock.call(
-<<<<<<< HEAD
                 command,
                 capture_output=True,
                 check=True
@@ -612,18 +611,6 @@
         self.subprocess_utils.run.assert_has_calls(
             expected_calls, any_order=True
         )
-=======
-                    command,
-                    capture_output=True,
-                    check=True
-                )
-            )
-        self.test_subject.login()
-
-        self.subprocess_utils.run.assert_has_calls(
-                expected_calls, any_order=True
-            )
->>>>>>> da8380ee
 
     def test_get_scope(self):
         expected_value = '@{}'.format(self.namespace)
@@ -716,11 +703,7 @@
 
     def test_login_dry_run(self):
         self.test_subject.login(dry_run=True)
-<<<<<<< HEAD
-        self.subprocess_utils.assert_not_called()
-=======
         self.subprocess_utils.run.assert_not_called()
->>>>>>> da8380ee
 
 
 class TestTwineLogin(unittest.TestCase):
@@ -819,11 +802,7 @@
 
     def test_login_dry_run(self):
         self.test_subject.login(dry_run=True)
-<<<<<<< HEAD
-        self.subprocess_utils.assert_not_called()
-=======
         self.subprocess_utils.run.assert_not_called()
->>>>>>> da8380ee
         self.assertFalse(os.path.exists(self.test_pypi_rc_path))
 
     def test_login_existing_pypi_rc_not_clobbered(self):
