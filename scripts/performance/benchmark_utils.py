import json
import math
import sys
import time
import psutil

import os
import shutil
from awscli.botocore.awsrequest import AWSResponse

from unittest import mock
from awscli.clidriver import AWSCLIEntryPoint, create_clidriver
from awscli.compat import BytesIO


class Summarizer:
    DATA_INDEX_IN_ROW = {'time': 0, 'memory': 1, 'cpu': 2}

    def __init__(self):
        self._start_time = None
        self._end_time = None
        self._samples = []
        self._sums = {
            'memory': 0.0,
            'cpu': 0.0,
        }

    def summarize(self, samples):
        """Processes benchmark data from a dictionary."""
        self._samples = samples
        self._validate_samples(samples)
        for idx, sample in enumerate(samples):
            # If the sample is the first one, collect the start time.
            if idx == 0:
                self._start_time = self._get_time(sample)
            self.process_data_sample(sample)
        self._end_time = self._get_time(samples[-1])
        metrics = self._finalize_processed_data_for_file(samples)
        return metrics

    def _validate_samples(self, samples):
        if not samples:
            raise RuntimeError(
                'Benchmark samples could not be processed. '
                'The samples list is empty'
            )

    def process_data_sample(self, sample):
        self._add_to_sums('memory', sample['memory'])
        self._add_to_sums('cpu', sample['cpu'])

    def _finalize_processed_data_for_file(self, samples):
        # compute percentiles
        self._samples.sort(key=self._get_memory)
        memory_p50 = self._compute_metric_percentile(50, 'memory')
        memory_p95 = self._compute_metric_percentile(95, 'memory')
        self._samples.sort(key=self._get_cpu)
        cpu_p50 = self._compute_metric_percentile(50, 'cpu')
        cpu_p95 = self._compute_metric_percentile(95, 'cpu')
        max_memory = max(samples, key=self._get_memory)['memory']
        max_cpu = max(samples, key=self._get_cpu)['cpu']
        # format computed statistics
        metrics = {
            'average_memory': self._sums['memory'] / len(samples),
            'average_cpu': self._sums['cpu'] / len(samples),
            'max_memory': max_memory,
            'max_cpu': max_cpu,
            'memory_p50': memory_p50,
            'memory_p95': memory_p95,
            'cpu_p50': cpu_p50,
            'cpu_p95': cpu_p95,
        }
        # reset data state
        self._samples.clear()
        self._sums = self._sums.fromkeys(self._sums, 0.0)
        return metrics

    def _compute_metric_percentile(self, percentile, name):
        num_samples = len(self._samples)
        p_idx = math.ceil(percentile * num_samples / 100) - 1
        return self._samples[p_idx][name]

    def _get_time(self, sample):
        return sample['time']

    def _get_memory(self, sample):
        return sample['memory']

    def _get_cpu(self, sample):
        return sample['cpu']

    def _add_to_sums(self, name, data_point):
        self._sums[name] += data_point


class RawResponse(BytesIO):
    """
    A bytes-like streamable HTTP response representation.
    """

    def stream(self, **kwargs):
        contents = self.read()
        while contents:
            yield contents
            contents = self.read()


class StubbedHTTPClient(object):
    """
    A generic stubbed HTTP client.
    """

    def setup(self):
        urllib3_session_send = 'botocore.httpsession.URLLib3Session.send'
        self._urllib3_patch = mock.patch(urllib3_session_send)
        self._send = self._urllib3_patch.start()
        self._send.side_effect = self.get_response
        self._responses = []

    def tearDown(self):
        self._urllib3_patch.stop()

    def get_response(self, request):
        response = self._responses.pop(0)
        if isinstance(response, Exception):
            raise response
        return response

    def add_response(self, body, headers, status_code):
        response = AWSResponse(
            url='http://169.254.169.254/',
            status_code=status_code,
            headers=headers,
            raw=RawResponse(body.encode()),
        )
        self._responses.append(response)


class ProcessBenchmarker(object):
    """
    Periodically samples CPU and memory usage of a process given its pid.
    """

    def benchmark_process(self, pid, data_interval):
        parent_pid = os.getpid()
        try:
            # Benchmark the process where the script is being run.
            return self._run_benchmark(pid, data_interval)
        except KeyboardInterrupt:
            # If there is an interrupt, then try to clean everything up.
            proc = psutil.Process(parent_pid)
            procs = proc.children(recursive=True)

            for child in procs:
                child.terminate()

            gone, alive = psutil.wait_procs(procs, timeout=1)
            for child in alive:
                child.kill()
            raise

    def _run_benchmark(self, pid, data_interval):
        process_to_measure = psutil.Process(pid)
        samples = []

        while process_to_measure.is_running():
            if process_to_measure.status() == psutil.STATUS_ZOMBIE:
                process_to_measure.kill()
                break
            time.sleep(data_interval)
            try:
                # Collect the memory and cpu usage.
                memory_used = process_to_measure.memory_info().rss
                cpu_percent = process_to_measure.cpu_percent()
            except (
                psutil.AccessDenied,
                psutil.ZombieProcess,
                psutil.NoSuchProcess,
            ):
                # Trying to get process information from a closed or
                # zombie process will result in corresponding exceptions.
                break
            # Determine the lapsed time for bookkeeping
            current_time = time.time()
            samples.append(
                {
                    "time": current_time,
                    "memory": memory_used,
                    "cpu": cpu_percent,
                }
            )
        return samples


class BenchmarkHarness(object):
    _DEFAULT_FILE_CONFIG_CONTENTS = "[default]"

    """
    Orchestrates running benchmarks in isolated, configurable environments defined
    via a specified JSON file.
    """

    def __init__(self):
        self._summarizer = Summarizer()

    def _get_default_env(self, config_file):
        return {
            'AWS_CONFIG_FILE': config_file,
            'AWS_DEFAULT_REGION': 'us-west-2',
            'AWS_ACCESS_KEY_ID': 'access_key',
            'AWS_SECRET_ACCESS_KEY': 'secret_key',
        }

    def _create_file_with_size(self, path, size):
        """
        Creates a full-access file in the given directory with the
        specified name and size. The created file will be full of
        null bytes to achieve the specified size.
        """
        f = open(path, 'wb')
        os.chmod(path, 0o777)
        size = int(size)
        f.truncate(size)
        f.close()

    def _create_file_dir(self, dir_path, file_count, size):
        """
        Creates a directory with the specified name. Also creates identical files
        with the given size in the created directory. The number of identical files
        to be created is specified by file_count. Each file will be full of
        null bytes to achieve the specified size.
        """
        os.mkdir(dir_path, 0o777)
        for i in range(int(file_count)):
            file_path = os.path.join(dir_path, f'{i}')
            self._create_file_with_size(file_path, size)

    def _setup_iteration(self, benchmark, client, result_dir, config_file):
        """
        Performs the environment setup for a single iteration of a
        benchmark. This includes creating the files used by a
        command and stubbing the HTTP client to use during execution.
        """
        # create necessary files for iteration
        env = benchmark.get('environment', {})
        if "files" in env:
            for file_def in env['files']:
                path = os.path.join(result_dir, file_def['name'])
                self._create_file_with_size(path, file_def['size'])
        if "file_dirs" in env:
            for file_dir_def in env['file_dirs']:
                dir_path = os.path.join(result_dir, file_dir_def['name'])
                self._create_file_dir(
                    dir_path,
                    file_dir_def['file_count'],
                    file_dir_def['file_size'],
                )
        if "file_literals" in env:
            for file_lit in env['file_literals']:
                path = os.path.join(result_dir, file_lit['name'])
                f = open(path, 'w')
                os.chmod(path, 0o777)
                f.write(file_lit['content'])
                f.close()
        # create config file at specified path
        os.makedirs(os.path.dirname(config_file), mode=0o777, exist_ok=True)
        with open(config_file, 'w') as f:
            f.write(env.get('config', self._DEFAULT_FILE_CONFIG_CONTENTS))
            f.flush()
        # setup and stub HTTP client
        client.setup()
        self._stub_responses(
<<<<<<< HEAD
            benchmark.get('responses', [{"headers": {}, "body": ""}]),
            client,
            result_dir
=======
            benchmark.get('responses', [{"headers": {}, "body": ""}]), client
>>>>>>> ee71c46a
        )

    def _stub_responses(self, responses, client, result_dir):
        """
        Stubs the supplied HTTP client using the response instructions in the supplied
        responses struct. Each instruction will generate one or more stubbed responses.
        """
        for response in responses:
            body = response.get("body", "")
            # if body is a dict, load the contents from a file
            if isinstance(body, dict):
                contents_path = os.path.join(result_dir, body['file'])
                with open(contents_path, 'r') as contents_f:
                    body = contents_f.read()
            headers = response.get("headers", {})
            status_code = response.get("status_code", 200)
            # use the instances key to support duplicating responses a configured number of times
            if "instances" in response:
                for _ in range(int(response['instances'])):
                    client.add_response(body, headers, status_code)
            else:
                client.add_response(body, headers, status_code)

    def _run_command_with_metric_hooks(self, cmd, out_file):
        """
        Runs a CLI command and logs CLI-specific metrics to a file.
        """
        first_client_invocation_time = None
        start_time = time.time()
        driver = create_clidriver()
        event_emitter = driver.session.get_component('event_emitter')

        def _log_invocation_time(params, request_signer, model, **kwargs):
            nonlocal first_client_invocation_time
            if first_client_invocation_time is None:
                first_client_invocation_time = time.time()

        event_emitter.register_last(
            'before-call',
            _log_invocation_time,
            'benchmarks.log-invocation-time',
        )
        rc = AWSCLIEntryPoint(driver).main(cmd)
        end_time = time.time()

        # write the collected metrics to a file
        metrics_f = open(out_file, 'w')
        metrics_f.write(
            json.dumps(
                {
                    'return_code': rc,
                    'start_time': start_time,
                    'end_time': end_time,
                    'first_client_invocation_time': first_client_invocation_time,
                }
            )
        )
        metrics_f.close()

    def _run_isolated_benchmark(
<<<<<<< HEAD
            self,
            result_dir,
            benchmark,
            client,
            process_benchmarker,
            iteration,
            args
=======
        self, result_dir, benchmark, client, process_benchmarker, args
>>>>>>> ee71c46a
    ):
        """
        Runs a single iteration of one benchmark execution. Includes setting up
        the environment, running the benchmarked execution, formatting
        the results, and cleaning up the environment.
        """
        assets_path = os.path.join(result_dir, 'assets')
        config_path = os.path.join(assets_path, 'config')
        metrics_path = os.path.join(assets_path, 'metrics.json')
        child_output_path = os.path.join(assets_path, 'output.txt')
        child_err_path = os.path.join(assets_path, 'err.txt')
        # setup for iteration of benchmark
        self._setup_iteration(benchmark, client, result_dir, config_path)
        os.chdir(result_dir)
        # patch the OS environment with our supplied defaults
        env_patch = mock.patch.dict(
            'os.environ', self._get_default_env(config_path)
        )
        env_patch.start()
        # fork a child process to run the command on.
        # the parent process benchmarks the child process until the child terminates.
        pid = os.fork()

        try:
            if pid == 0:
<<<<<<< HEAD
                with open(child_output_path, 'w') as out, open(child_err_path, 'w') as err:
                    if not args.debug_dir:
                        # redirect standard output of the child process to a file
                        os.dup2(out.fileno(), sys.stdout.fileno())
                        os.dup2(err.fileno(), sys.stderr.fileno())
                    else:
                        with open(os.path.abspath(os.path.join(args.debug_dir, f'{benchmark["name"]}-{iteration}.txt')), 'w') as f:
                            with open(os.path.abspath(os.path.join(args.debug_dir, f'{benchmark["name"]}-{iteration}-err.txt')), 'w') as f_err:
                                os.dup2(f.fileno(), sys.stdout.fileno())
                                os.dup2(f_err.fileno(), sys.stderr.fileno())
=======
                with open(child_output_path, 'w') as out, open(
                    child_err_path, 'w'
                ) as err:
                    # redirect standard output of the child process to a file
                    os.dup2(out.fileno(), sys.stdout.fileno())
                    os.dup2(err.fileno(), sys.stderr.fileno())
>>>>>>> ee71c46a
                    # execute command on child process
                    self._run_command_with_metric_hooks(
                        benchmark['command'], metrics_path
                    )
                    # terminate the child process
                    os._exit(0)
            # benchmark child process from parent process until child terminates
            samples = process_benchmarker.benchmark_process(
                pid, args.data_interval
            )
            # load child-collected metrics if exists
            if not os.path.exists(metrics_path):
                raise RuntimeError(
                    'Child process execution failed: output file not found.'
                )
            metrics_f = json.load(open(metrics_path, 'r'))
            # raise error if child process failed
            if (rc := metrics_f['return_code']) != 0:
                with open(child_err_path, 'r') as err:
                    raise RuntimeError(
                        f'Child process execution failed: return code {rc}.\n'
                        f'Error: {err.read()}'
                    )
            # summarize benchmark results and process summary
            summary = self._summarizer.summarize(samples)
            summary['total_time'] = (
                metrics_f['end_time'] - metrics_f['start_time']
            )
            summary['first_client_invocation_time'] = (
                metrics_f['first_client_invocation_time']
                - metrics_f['start_time']
            )
        finally:
            # cleanup iteration of benchmark
            client.tearDown()
            shutil.rmtree(result_dir, ignore_errors=True)
            os.makedirs(result_dir, 0o777)
            env_patch.stop()
        return summary

    def run_benchmarks(self, args):
        """
        Orchestrates benchmarking via the benchmark definitions in
        the arguments.
        """
        summaries = {'results': []}
        result_dir = args.result_dir
        client = StubbedHTTPClient()
        process_benchmarker = ProcessBenchmarker()
        definitions = json.load(open(args.benchmark_definitions, 'r'))
        if os.path.exists(result_dir):
            shutil.rmtree(result_dir)
        os.makedirs(result_dir, 0o777)

        try:
            for benchmark in definitions:
                benchmark_result = {
                    'name': benchmark['name'],
                    'measurements': [],
                }
                if 'dimensions' in benchmark:
                    benchmark_result['dimensions'] = benchmark['dimensions']
                for iteration in range(args.num_iterations):
                    measurements = self._run_isolated_benchmark(
                        result_dir,
                        benchmark,
                        client,
                        process_benchmarker,
<<<<<<< HEAD
                        iteration,
                        args
=======
                        args,
>>>>>>> ee71c46a
                    )
                    benchmark_result['measurements'].append(measurements)
                summaries['results'].append(benchmark_result)
        finally:
            # final cleanup
            shutil.rmtree(result_dir, ignore_errors=True)
        print(json.dumps(summaries, indent=2))<|MERGE_RESOLUTION|>--- conflicted
+++ resolved
@@ -270,13 +270,7 @@
         # setup and stub HTTP client
         client.setup()
         self._stub_responses(
-<<<<<<< HEAD
-            benchmark.get('responses', [{"headers": {}, "body": ""}]),
-            client,
-            result_dir
-=======
-            benchmark.get('responses', [{"headers": {}, "body": ""}]), client
->>>>>>> ee71c46a
+            benchmark.get('responses', [{"headers": {}, "body": ""}]), client, result_dir
         )
 
     def _stub_responses(self, responses, client, result_dir):
@@ -337,17 +331,7 @@
         metrics_f.close()
 
     def _run_isolated_benchmark(
-<<<<<<< HEAD
-            self,
-            result_dir,
-            benchmark,
-            client,
-            process_benchmarker,
-            iteration,
-            args
-=======
-        self, result_dir, benchmark, client, process_benchmarker, args
->>>>>>> ee71c46a
+        self, result_dir, benchmark, client, process_benchmarker, iteration, args
     ):
         """
         Runs a single iteration of one benchmark execution. Includes setting up
@@ -373,8 +357,9 @@
 
         try:
             if pid == 0:
-<<<<<<< HEAD
-                with open(child_output_path, 'w') as out, open(child_err_path, 'w') as err:
+                with open(child_output_path, 'w') as out, open(
+                    child_err_path, 'w'
+                ) as err:
                     if not args.debug_dir:
                         # redirect standard output of the child process to a file
                         os.dup2(out.fileno(), sys.stdout.fileno())
@@ -384,14 +369,6 @@
                             with open(os.path.abspath(os.path.join(args.debug_dir, f'{benchmark["name"]}-{iteration}-err.txt')), 'w') as f_err:
                                 os.dup2(f.fileno(), sys.stdout.fileno())
                                 os.dup2(f_err.fileno(), sys.stderr.fileno())
-=======
-                with open(child_output_path, 'w') as out, open(
-                    child_err_path, 'w'
-                ) as err:
-                    # redirect standard output of the child process to a file
-                    os.dup2(out.fileno(), sys.stdout.fileno())
-                    os.dup2(err.fileno(), sys.stderr.fileno())
->>>>>>> ee71c46a
                     # execute command on child process
                     self._run_command_with_metric_hooks(
                         benchmark['command'], metrics_path
@@ -460,12 +437,8 @@
                         benchmark,
                         client,
                         process_benchmarker,
-<<<<<<< HEAD
                         iteration,
-                        args
-=======
                         args,
->>>>>>> ee71c46a
                     )
                     benchmark_result['measurements'].append(measurements)
                 summaries['results'].append(benchmark_result)
