--- conflicted
+++ resolved
@@ -607,7 +607,6 @@
         for name, value in metadata_ref.items():
             self.assertNotEqual(response.get(name), value)
 
-<<<<<<< HEAD
     def test_copy_tagging(self):
         # Copy the same style of parsing as the CLI session. This is needed
         # For comparing expires timestamp.
@@ -662,7 +661,7 @@
         response = self.head_object(bucket_name, new_key)
         # Make sure the new tag is included
         self.assertEqual(response['Tagging'], 'NewKeyName=NewValue')
-=======
+
     def test_cp_with_request_payer(self):
         bucket_name = _SHARED_BUCKET
 
@@ -684,7 +683,6 @@
         self.assertEqual(
             self.get_key_contents(bucket_name, key_name='mykey'),
             'this is foo.txt')
->>>>>>> 65fc91ac
 
 
 class TestSync(BaseS3IntegrationTest):
